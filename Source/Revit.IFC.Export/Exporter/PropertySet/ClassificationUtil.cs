--- conflicted
+++ resolved
@@ -121,7 +121,6 @@
 
             parseClassificationCode(paramClassificationCode, classificationCodeFieldName, out classificationName, out classificationCode, out classificationDescription);
 
-<<<<<<< HEAD
             if (String.IsNullOrEmpty(classificationDescription))
             {
                if (string.Compare(classificationCodeFieldName, "Assembly Code", true) == 0)
@@ -132,11 +131,6 @@
                {
                   ParameterUtil.GetStringValueFromElementOrSymbol(element, BuiltInParameter.OMNICLASS_DESCRIPTION, false, out classificationDescription);
                }
-=======
-            if(String.IsNullOrEmpty(classificationDescription) && string.Compare(classificationCodeFieldName, "Assembly Code",true)== 0)
-            {
-               ParameterUtil.GetStringValueFromElementOrSymbol(element, BuiltInParameter.UNIFORMAT_DESCRIPTION, false, out classificationDescription);
->>>>>>> 8e4bc190
             }
             // If classificationName is empty, there is no classification to export.
             if (String.IsNullOrEmpty(classificationName))
