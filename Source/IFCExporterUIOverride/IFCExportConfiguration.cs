<<<<<<< HEAD
﻿//
// BIM IFC export alternate UI library: this library works with Autodesk(R) Revit(R) to provide an alternate user interface for the export of IFC files from Revit.
// Copyright (C) 2012  Autodesk, Inc.
// 
// This library is free software; you can redistribute it and/or
// modify it under the terms of the GNU Lesser General Public
// License as published by the Free Software Foundation; either
// version 2.1 of the License, or (at your option) any later version.
//
// This library is distributed in the hope that it will be useful,
// but WITHOUT ANY WARRANTY; without even the implied warranty of
// MERCHANTABILITY or FITNESS FOR A PARTICULAR PURPOSE.  See the GNU
// Lesser General Public License for more details.
//
// You should have received a copy of the GNU Lesser General Public
// License along with this library; if not, write to the Free Software
// Foundation, Inc., 51 Franklin Street, Fifth Floor, Boston, MA  02110-1301  USA
//
using System;
using System.Collections.Generic;
using System.Collections.ObjectModel;
using System.Reflection;
using System.Web.Script.Serialization;

using Autodesk.Revit.DB;
using Autodesk.Revit.DB.IFC;

using BIM.IFC.Export.UI.Properties;
using Revit.IFC.Common.Enums;
using Revit.IFC.Common.Extensions;

namespace BIM.IFC.Export.UI
{
   /// <summary>
   /// Represents a particular setup for an export to IFC.
   /// </summary>
   public class IFCExportConfiguration
   {
      // Items under General Tab
      #region GeneralTab

         /// <summary>
         /// The IFCVersion of the configuration.
         /// </summary>
         public IFCVersion IFCVersion { get; set; } = IFCVersion.IFC2x3CV2;

         private KnownERNames exchangeRequirement = KnownERNames.NotDefined;

         public KnownERNames ExchangeRequirement {
            get
            {
               return exchangeRequirement;
            }
            set
            {
               if (IFCExchangeRequirements.ExchangeRequirements.ContainsKey(IFCVersion))
               {
                  IList<KnownERNames> erList = IFCExchangeRequirements.ExchangeRequirements[IFCVersion];
                  if (erList != null && erList.Contains(value))
                     exchangeRequirement = value;
               }
            }
         }

         /// <summary>
         /// The IFCFileFormat of the configuration.
         /// </summary>
         public IFCFileFormat IFCFileType { get; set; } = IFCFileFormat.Ifc;

         /// <summary>
         /// The phase of the document to export.
         /// </summary>
         public int ActivePhaseId { get; set; } = ElementId.InvalidElementId.IntegerValue;

         /// <summary>
         /// The level of space boundaries of the configuration.
         /// </summary>
         public int SpaceBoundaries { get; set; } = 0;

         /// <summary>
         /// The origin of the exported file: either shared coordinates (Site Survey Point), Project Base Point, or internal coordinates.
         /// </summary>
         public SiteTransformBasis SitePlacement { get; set; } = SiteTransformBasis.Shared;

         /// <summary>
         /// Whether or not to split walls and columns by building stories.
         /// </summary>
         public bool SplitWallsAndColumns { get; set; } = false;

         /// <summary>
         /// Value indicating whether steel elements should be exported.
         /// </summary>
         public bool IncludeSteelElements { get; set; } = true;

         /// <summary>
         /// Projected Coordinate System Name
         /// </summary>
         public string GeoRefCRSName { get; set; } = "";

         /// <summary>
         /// Projected Coordinate System Desccription
         /// </summary>
         public string GeoRefCRSDesc { get; set; } = "";

         /// <summary>
         /// EPSG Code for the Projected CRS
         /// </summary>
         public string GeoRefEPSGCode { get; set; } = "";

         /// <summary>
         /// The geodetic datum of the ProjectedCRS
         /// </summary>
         public string GeoRefGeodeticDatum { get; set; } = "";

         /// <summary>
         /// The Map Unit of the ProjectedCRS
         /// </summary>
         public string GeoRefMapUnit { get; set; } = "";

         #region ProjectAddress

            /// <summary>
            /// Items to set from Project Address Dialog Box
            /// Only the option boolean are going to be remembered as the Address information itself is obtained from ProjectInfo
            /// </summary>
            public IFCAddressItem ProjectAddress { get; set; } = new IFCAddressItem();

         #endregion  // ProjectAddress

      #endregion  // GeneralTab

      // Items under Additional Content Tab
      #region AdditionalContentTab

      /// <summary>
      /// True to include 2D elements supported by IFC export (notes and filled regions). 
      /// False to exclude them.
      /// </summary>
      public bool Export2DElements { get; set; } = false;

         /// <summary>
         /// 
         /// </summary>
         public bool ExportLinkedFiles { get; set; } = false;

         /// <summary>
         /// True to export only the visible elements of the current view (based on filtering and/or element and category hiding). 
         /// False to export the entire model.  
         /// </summary>
         public bool VisibleElementsOfCurrentView { get; set; } = false;

         /// <summary>
         /// True to export rooms if their bounding box intersect with the section box.
         /// </summary>
         /// <remarks>
         /// If the section box isn't visible, then all the rooms are exported if this option is set.
         /// </remarks>
         public bool ExportRoomsInView { get; set; } = false;

      #endregion     //AdditionalContentTab

      // Items under Property Sets Tab
      #region PropertySetsTab

         /// <summary>
         /// True to include the Revit-specific property sets based on parameter groups. 
         /// False to exclude them.
         /// </summary>
         public bool ExportInternalRevitPropertySets { get; set; } = false;

         /// <summary>
         /// True to include the IFC common property sets. 
         /// False to exclude them.
         /// </summary>
         public bool ExportIFCCommonPropertySets { get; set; } = true;

         /// <summary>
         /// Whether or not to include base quantities for model elements in the export data. 
         /// Base quantities are generated from model geometry to reflect actual physical quantity values, independent of measurement rules or methods.
         /// </summary>
         public bool ExportBaseQuantities { get; set; } = false;

         /// <summary>
         /// True to allow exports of schedules as custom property sets.
         /// False to exclude them.
         /// </summary>
         public bool ExportSchedulesAsPsets { get; set; } = false;

         /// <summary>
         /// True to export specific schedules.
         /// </summary>
         public bool? ExportSpecificSchedules { get; set; } = false;

         /// <summary>
         /// True to allow user defined property sets to be exported
         /// False to ignore them
         /// </summary>
         public bool ExportUserDefinedPsets { get; set; } = false;

         /// <summary>
         /// The name of the file containing the user defined property sets to be exported.
         /// </summary>
         public string ExportUserDefinedPsetsFileName { get; set; } = "";

         /// <summary>
         /// True if the User decides to use the Parameter Mapping Table
         /// False if the user decides to ignore it
         /// </summary>
         public bool ExportUserDefinedParameterMapping { get; set; } = false;

         /// <summary>
         /// The name of the file containing the user defined Parameter Mapping Table to be exported.
         /// </summary>
         public string ExportUserDefinedParameterMappingFileName { get; set; } = "";

         #region ClassificationSettings

            /// <summary>
            /// Settings from the Classification Dialog Box
            /// </summary>
            public IFCClassification ClassificationSettings { get; set; } = new IFCClassification();

         #endregion  // ClassificationSettings

      #endregion  // PropertySetsTab


      // Items under Level of Detail Tab
      #region LevelOfDetailTab

      /// <summary>
      /// Value indicating the level of detail to be used by tessellation. Valid valus is between 0 to 1
      /// </summary>
      public double TessellationLevelOfDetail { get; set; } = 0.5;

      #endregion  //LevelOfDetailTab 


      // Items under Advanced Tab
      #region AdvancedTab

         /// <summary>
         /// True to export the parts as independent building elements
         /// False to export the parts with host element.
         /// </summary>
         public bool ExportPartsAsBuildingElements { get; set; } = false;

         /// <summary>
         /// True to allow exports of solid models when possible.
         /// False to exclude them.
         /// </summary>
         public bool ExportSolidModelRep { get; set; } = false;

         /// <summary>
         /// True to use the active view when generating geometry.
         /// False to use default export options.
         /// </summary>
         public bool UseActiveViewGeometry { get; set; } = false;

         /// <summary>
         /// True to use the family and type name for references. 
         /// False to use the type name only.
         /// </summary>
         public bool UseFamilyAndTypeNameForReference { get; set; } = false;

         /// <summary>
         /// True to use a simplified approach to calculation of room volumes (based on extrusion of 2D room boundaries) which is also the default when exporting to IFC 2x2.   
         /// False to use the Revit calculated room geometry to represent the room volumes (which is the default when exporting to IFC 2x3).
         /// </summary>
         public bool Use2DRoomBoundaryForVolume { get; set; } = false;

         /// <summary>
         /// True to include IFCSITE elevation in the site local placement origin.
         /// </summary>
         public bool IncludeSiteElevation { get; set; } = false;

         /// <summary>
         /// True to store the IFC GUID in the file after the export.  This will require manually saving the file to keep the parameter.
         /// </summary>
         public bool StoreIFCGUID { get; set; } = false;

         /// <summary>
         /// True to export bounding box.
         /// False to exclude them.
         /// </summary>
         public bool ExportBoundingBox { get; set; } = false;

         /// <summary>
         /// Value indicating whether tessellated geometry should be kept only as triagulation
         /// (Note: in IFC4_ADD2 IfcPolygonalFaceSet is introduced that can simplify the coplanar triangle faces into a polygonal face. This option skip this)
         /// </summary>
         public bool UseOnlyTriangulation { get; set; } = false;

         /// <summary>
         /// Value indicating whether only the Type name will be used to name the IfcTypeObject
         /// </summary>
         public bool UseTypeNameOnlyForIfcType { get; set; } = false;

         /// <summary>
         /// Value indicating whether the IFC Entity Name will use visible Revit Name
         /// </summary>
         public bool UseVisibleRevitNameAsEntityName { get; set; } = false;

      #endregion  // AdvancedTab


      // Items under Entities to Export Tab
      #region EntitiesToExportTab

         /// <summary>
         /// Exclude filter string (element list in an arrary, seperated with semicolon ';')
         /// </summary>
         public string ExcludeFilter { get; set; } = "";

      #endregion  // EntitiesToExportTab


      // Items under COBie Tab
      #region COBieTab

         /// <summary>
         /// COBie specific company information (from a dedicated tab)
         /// </summary>
         public string COBieCompanyInfo { get; set; } = "";

         /// <summary>
         /// COBie specific project information (from a dedicated tab)
         /// </summary>
         public string COBieProjectInfo { get; set; } = "";

      #endregion     // COBieTab

      /// <summary>
      /// The name of the configuration.
      /// </summary>
      public string Name { get; set; } = "";

      /// <summary>
      /// Id of the active view.
      /// </summary>
      [ScriptIgnore] 
      public int ActiveViewId { get; set; } = ElementId.InvalidElementId.IntegerValue;

      private bool m_isBuiltIn = false;
      private bool m_isInSession = false;
      private static IFCExportConfiguration s_inSessionConfiguration = null;

      /// <summary>
      /// Whether the configuration is builtIn or not.
      /// </summary>
      [ScriptIgnore]
      public bool IsBuiltIn
      {
         get
         {
            return m_isBuiltIn;
         }
      }

      /// <summary>
      /// Whether the configuration is in-session or not.
      /// </summary>
      [ScriptIgnore]
      public bool IsInSession
      {
         get
         {
            return m_isInSession;
         }
      }

      /// <summary>
      /// Creates a new default configuration.
      /// </summary>
      /// <returns>The new default configuration.</returns>
      public static IFCExportConfiguration CreateDefaultConfiguration()
      {
         IFCExportConfiguration defConfig = new IFCExportConfiguration
         {
            Name = "<< Default >>"
         };
         return defConfig;
      }

      /// <summary>
      /// Constructs a default configuration.
      /// </summary>
      public IFCExportConfiguration()
      {
      }

      /// <summary>
      /// Creates a builtIn configuration by particular options.
      /// </summary>
      /// <param name="name">The configuration name.</param>
      /// <param name="ifcVersion">The IFCVersion.</param>
      /// <param name="spaceBoundaries">The space boundary level.</param>
      /// <param name="exportBaseQuantities">The ExportBaseQuantities.</param>
      /// <param name="splitWalls">The SplitWallsAndColumns option.</param>
      /// <param name="internalSets">The ExportInternalRevitPropertySets option.</param>
      /// <param name="schedulesAsPSets">The ExportSchedulesAsPsets option.</param>
      /// <param name="userDefinedPSets">The ExportUserDefinedPsets option.</param>
      /// <param name="PlanElems2D">The Export2DElements option.</param>
      /// <param name="exportBoundingBox">The exportBoundingBox option.</param>
      /// <param name="exportLinkedFiles">The exportLinkedFiles option.</param>
      /// <returns>The builtIn configuration.</returns>
      public static IFCExportConfiguration CreateBuiltInConfiguration(string name,
                                 IFCVersion ifcVersion,
                                 int spaceBoundaries,
                                 bool exportBaseQuantities,
                                 bool splitWalls,
                                 bool internalSets,
                                 bool schedulesAsPSets,
                                 bool userDefinedPSets,
                                 bool userDefinedParameterMapping,
                                 bool PlanElems2D,
                                 bool exportBoundingBox,
                                 bool exportLinkedFiles,
                                 string excludeFilter = "",
                                 bool includeSteelElements = false,
                                 KnownERNames exchangeRequirement = KnownERNames.NotDefined)
      {
         IFCExportConfiguration configuration = new IFCExportConfiguration();

         // Items from General Tab
         configuration.Name = name;
         configuration.IFCVersion = ifcVersion;
         configuration.ExchangeRequirement = exchangeRequirement;
         configuration.IFCFileType = IFCFileFormat.Ifc;
         configuration.ActivePhaseId = ElementId.InvalidElementId.IntegerValue;
         configuration.SpaceBoundaries = spaceBoundaries;

         configuration.SplitWallsAndColumns = splitWalls;
         configuration.IncludeSteelElements = includeSteelElements;

         // Items from Additional Content Tab
         configuration.Export2DElements = PlanElems2D;
         configuration.ExportLinkedFiles = exportLinkedFiles;

         // Items from Property Sets Tab
         configuration.ExportInternalRevitPropertySets = internalSets;
         configuration.ExportBaseQuantities = exportBaseQuantities;
         configuration.ExportSchedulesAsPsets = schedulesAsPSets;
         configuration.ExportUserDefinedPsets = userDefinedPSets;
         configuration.ExportUserDefinedPsetsFileName = System.IO.Path.GetDirectoryName(System.Reflection.Assembly.GetExecutingAssembly().Location) + @"\" + name + @".txt";
         configuration.ExportUserDefinedParameterMapping = userDefinedParameterMapping;

         // Items from Advanced Tab
         configuration.ExportBoundingBox = exportBoundingBox;

         // Items from the Entities to Export Tab
         configuration.ExcludeFilter = excludeFilter;

         configuration.m_isBuiltIn = true;
         configuration.m_isInSession = false;

         return configuration;
      }

      public IFCExportConfiguration Clone()
      {
         IFCExportConfiguration theClone = (IFCExportConfiguration)this.MemberwiseClone();
         theClone.ProjectAddress = this.ProjectAddress.Clone();
         theClone.ClassificationSettings = this.ClassificationSettings.Clone();
         return theClone;
      }
      
      /// <summary>
      /// Duplicates this configuration by giving a new name.
      /// </summary>
      /// <param name="newName">The new name of the copy configuration.</param>
      /// <returns>The duplicated configuration.</returns>
      public IFCExportConfiguration Duplicate(String newName, bool makeEditable = false)
      {
         IFCExportConfiguration dup = Clone();
         dup.Name = newName;
         if (makeEditable)
         {
            dup.m_isBuiltIn = false;
            dup.m_isInSession = false;
         }
         return dup;
      }

      /// <summary>
      /// Gets the in-session configuration.
      /// </summary>
      /// <returns>The in-session configuration.</returns>
      public static IFCExportConfiguration GetInSession()
      {
         if (s_inSessionConfiguration == null)
         {
            s_inSessionConfiguration = new IFCExportConfiguration();
            s_inSessionConfiguration.Name = Resources.InSessionConfiguration;
            s_inSessionConfiguration.ExportUserDefinedPsetsFileName = System.IO.Path.GetDirectoryName(System.Reflection.Assembly.GetExecutingAssembly().Location) + @"\DefaultUserDefinedParameterSets.txt";
            s_inSessionConfiguration.ExportUserDefinedParameterMappingFileName = "";
            s_inSessionConfiguration.m_isInSession = true;
         }

         return s_inSessionConfiguration;
      }

      /// <summary>
      /// Set the in-session configuration to cache.
      /// </summary>
      /// <param name="configuration">The the in-session configuration.</param>
      public static void SetInSession(IFCExportConfiguration configuration)
      {
         if (!configuration.IsInSession)
         {
            throw new ArgumentException("SetInSession requires an In-Session configuration", "configuration");
         }
         s_inSessionConfiguration = configuration;
      }

      /// <summary>
      /// Updates the IFCExportOptions with the settings in this configuration.
      /// </summary>
      /// <param name="options">The IFCExportOptions to update.</param>
      /// <param name="filterViewId">The id of the view that will be used to select which elements to export.</param>
      public void UpdateOptions(IFCExportOptions options, ElementId filterViewId)
      {
         JavaScriptSerializer ser = new JavaScriptSerializer();
         foreach (var prop in GetType().GetProperties())
         {
            switch (prop.Name)
            {
               case "Name":
                  options.AddOption("ConfigName", Name);      // Add config name into the option for use in the exporter
                  break;
               case "IFCVersion":
                  options.FileVersion = IFCVersion;
                  break;
               case "ActivePhaseId":
                  if (IFCPhaseAttributes.Validate(ActivePhaseId))
                     options.AddOption(prop.Name, ActivePhaseId.ToString());
                  break;
               case "SpaceBoundaries":
                  options.SpaceBoundaryLevel = SpaceBoundaries;
                  break;
               case "SplitWallsAndColumns":
                  options.WallAndColumnSplitting = SplitWallsAndColumns;
                  break;
               case "ExportBaseQuantities":
                  options.ExportBaseQuantities = ExportBaseQuantities;
                  break;
               case "ProjectAddress":
                  string projectAddrJsonString = ser.Serialize(ProjectAddress);
                  options.AddOption(prop.Name, projectAddrJsonString);
                  break;
               case "ClassificationSettings":
                  string classificationJsonStr = ser.Serialize(ClassificationSettings);
                  options.AddOption(prop.Name, classificationJsonStr);
                  break;
               default:
                  var propVal = prop.GetValue(this, null);
                  if (propVal != null)
                     options.AddOption(prop.Name, propVal.ToString());
                  break;
            }
         }

         options.FilterViewId = VisibleElementsOfCurrentView ? filterViewId : ElementId.InvalidElementId;

         string uiVersion = IFCUISettings.GetAssemblyVersion();
         options.AddOption("AlternateUIVersion", uiVersion);
      }


      /// <summary>
      /// Identifies the version selected by the user.
      /// </summary>
      [ScriptIgnore]
      public String FileVersionDescription
      {
         get
         {
            IFCVersionAttributes versionAttributes = new IFCVersionAttributes(IFCVersion);
            return versionAttributes.ToString();
         }
      }

      /// <summary>
      /// Converts to the string to identify the configuration.
      /// </summary>
      /// <returns>The string to identify the configuration.</returns>
      public override String ToString()
      {
         if (IsBuiltIn)
         {
            return "<" + Name + " " + Properties.Resources.Setup + ">";
         }
         return Name;
      }

      /// <summary>
      /// Loads the propertie for this configuration from the input Json props.
      /// </summary>
      /// <param name="dictionary">Key, value pairs for each read in property.</param>
      /// <param name="serializer">Json serializer used to load data. </param>
      public void DeserializeFromJson(IDictionary<string, object> dictionary, JavaScriptSerializer serializer)
      {
         Type type = GetType();

         // load in each property from the dictionary. 
         foreach (var prop in dictionary)
         {
            string propName = prop.Key;
            object propValue = prop.Value;

            // get the property info
            PropertyInfo propInfo = type.GetProperty(propName);

            // property removed/renamed..
            if (propInfo == null)
               continue;

            // set direct for all the writeable props
            if (propInfo.CanWrite)
            {
               propInfo.SetValue(this, serializer.ConvertToType(propValue, propInfo.PropertyType));
               continue;
            }

            // need to set explicit member variables for ready only props.
            if (propName == "IsBuiltIn")
            {
               m_isBuiltIn = serializer.ConvertToType<bool>(propValue);
            }
            else if (propName == "IsInSession")
            {
               m_isInSession = serializer.ConvertToType<bool>(propValue);
            }
         }
      }
   }

   /// <summary>
   /// Converter to handle specialize Deserialization for the Configurations. 
   /// </summary>
   public class IFCExportConfigurationConverter : JavaScriptConverter
   {

      public override IEnumerable<Type> SupportedTypes
      {
         //Define the ListItemCollection as a supported type.
         get { return new ReadOnlyCollection<Type>(new List<Type>(new Type[] { typeof(IFCExportConfiguration) })); }
      }

      public override IDictionary<string, object> Serialize(object obj, JavaScriptSerializer serializer)
      {
         // no need to do any special serialization for this object, so don't use for that purpose
         throw new NotImplementedException();
      }

      public override object Deserialize(IDictionary<string, object> dictionary, Type type, JavaScriptSerializer serializer)
      {
         if (dictionary == null)
            throw new ArgumentNullException("dictionary");

         if (type != typeof(IFCExportConfiguration))
            return null;

         // Create the instance to deserialize into.
         IFCExportConfiguration config = IFCExportConfiguration.CreateDefaultConfiguration();
         config.DeserializeFromJson(dictionary, serializer);
         return config; 
      }
   }
=======
﻿//
// BIM IFC export alternate UI library: this library works with Autodesk(R) Revit(R) to provide an alternate user interface for the export of IFC files from Revit.
// Copyright (C) 2012  Autodesk, Inc.
// 
// This library is free software; you can redistribute it and/or
// modify it under the terms of the GNU Lesser General Public
// License as published by the Free Software Foundation; either
// version 2.1 of the License, or (at your option) any later version.
//
// This library is distributed in the hope that it will be useful,
// but WITHOUT ANY WARRANTY; without even the implied warranty of
// MERCHANTABILITY or FITNESS FOR A PARTICULAR PURPOSE.  See the GNU
// Lesser General Public License for more details.
//
// You should have received a copy of the GNU Lesser General Public
// License along with this library; if not, write to the Free Software
// Foundation, Inc., 51 Franklin Street, Fifth Floor, Boston, MA  02110-1301  USA
//
using System;
using System.Collections.Generic;
using System.Collections.ObjectModel;
using System.Reflection;
using System.Web.Script.Serialization;

using Autodesk.Revit.DB;
using Autodesk.Revit.DB.IFC;

using BIM.IFC.Export.UI.Properties;
using Revit.IFC.Common.Enums;

namespace BIM.IFC.Export.UI
{
   /// <summary>
   /// Represents a particular setup for an export to IFC.
   /// </summary>
   public class IFCExportConfiguration
   {


      /// <summary>
      /// The name of the configuration.
      /// </summary>
      public string Name { get; set; } = "";

      /// <summary>
      /// The IFCVersion of the configuration.
      /// </summary>
      public IFCVersion IFCVersion { get; set; } = IFCVersion.IFC2x3CV2;

      private KnownERNames exchangeRequirement = KnownERNames.NotDefined;

      public KnownERNames ExchangeRequirement {
         get
         {
            return exchangeRequirement;
         }
         set
         {
            if (IFCExchangeRequirements.ExchangeRequirements.ContainsKey(IFCVersion))
            {
               IList<KnownERNames> erList = IFCExchangeRequirements.ExchangeRequirements[IFCVersion];
               if (erList != null && erList.Contains(value))
                  exchangeRequirement = value;
            }
         }
      }

      /// <summary>
      /// The IFCFileFormat of the configuration.
      /// </summary>
      public IFCFileFormat IFCFileType { get; set; } = IFCFileFormat.Ifc;

      /// <summary>
      /// The level of space boundaries of the configuration.
      /// </summary>
      public int SpaceBoundaries { get; set; } = 0;

      /// <summary>
      /// The origin of the exported file: either shared coordinates (Site Survey Point), Project Base Point, or internal coordinates.
      /// </summary>
      public SiteTransformBasis SitePlacement { get; set; } = SiteTransformBasis.Shared;

      /// <summary>
      /// The phase of the document to export.
      /// </summary>
      public ElementId ActivePhaseId { get; set; } = ElementId.InvalidElementId;

      /// <summary>
      /// Whether or not to include base quantities for model elements in the export data. 
      /// Base quantities are generated from model geometry to reflect actual physical quantity values, independent of measurement rules or methods.
      /// </summary>
      public bool ExportBaseQuantities { get; set; } = false;

      /// <summary>
      /// Whether or not to split walls and columns by building stories.
      /// </summary>
      public bool SplitWallsAndColumns { get; set; } = false;

      /// <summary>
      /// True to include the Revit-specific property sets based on parameter groups. 
      /// False to exclude them.
      /// </summary>
      public bool ExportInternalRevitPropertySets { get; set; } = false;

      /// <summary>
      /// True to include the IFC common property sets. 
      /// False to exclude them.
      /// </summary>
      public bool ExportIFCCommonPropertySets { get; set; } = true;

      /// <summary>
      /// True to include 2D elements supported by IFC export (notes and filled regions). 
      /// False to exclude them.
      /// </summary>
      public bool Export2DElements { get; set; } = false;

      /// <summary>
      /// True to export only the visible elements of the current view (based on filtering and/or element and category hiding). 
      /// False to export the entire model.  
      /// </summary>
      public bool VisibleElementsOfCurrentView { get; set; } = false;

      /// <summary>
      /// True to use a simplified approach to calculation of room volumes (based on extrusion of 2D room boundaries) which is also the default when exporting to IFC 2x2.   
      /// False to use the Revit calculated room geometry to represent the room volumes (which is the default when exporting to IFC 2x3).
      /// </summary>
      public bool Use2DRoomBoundaryForVolume { get; set; } = false;

      /// <summary>
      /// True to use the family and type name for references. 
      /// False to use the type name only.
      /// </summary>
      public bool UseFamilyAndTypeNameForReference { get; set; } = false;

      /// <summary>
      /// True to export the parts as independent building elements
      /// False to export the parts with host element.
      /// </summary>
      public bool ExportPartsAsBuildingElements { get; set; } = false;

      /// <summary>
      /// True to allow exports of solid models when possible.
      /// False to exclude them.
      /// </summary>
      public bool ExportSolidModelRep { get; set; } = false;

      /// <summary>
      /// True to allow exports of schedules as custom property sets.
      /// False to exclude them.
      /// </summary>
      public bool ExportSchedulesAsPsets { get; set; } = false;

      /// <summary>
      /// True to allow user defined property sets to be exported
      /// False to ignore them
      /// </summary>
      public bool ExportUserDefinedPsets { get; set; } = false;

      /// <summary>
      /// The name of the file containing the user defined property sets to be exported.
      /// </summary>
      public string ExportUserDefinedPsetsFileName { get; set; } = "";

      /// <summary>
      /// True if the User decides to use the Parameter Mapping Table
      /// False if the user decides to ignore it
      /// </summary>
      public bool ExportUserDefinedParameterMapping { get; set; } = false;

      /// <summary>
      /// The name of the file containing the user defined Parameter Mapping Table to be exported.
      /// </summary>
      public string ExportUserDefinedParameterMappingFileName { get; set; } = "";

      /// <summary>
      /// True to export bounding box.
      /// False to exclude them.
      /// </summary>
      public bool ExportBoundingBox { get; set; } = false;

      /// <summary>
      /// True to include IFCSITE elevation in the site local placement origin.
      /// </summary>
      public bool IncludeSiteElevation { get; set; } = false;

      /// <summary>
      /// True to use the active view when generating geometry.
      /// False to use default export options.
      /// </summary>
      public bool UseActiveViewGeometry { get; set; } = false;

      /// <summary>
      /// True to export specific schedules.
      /// </summary>
      public bool? ExportSpecificSchedules { get; set; } = false;

      /// <summary>
      /// Value indicating the level of detail to be used by tessellation. Valid valus is between 0 to 1
      /// </summary>
      public double TessellationLevelOfDetail { get; set; } = 0.5;

      /// <summary>
      /// Value indicating whether tessellated geometry should be kept only as triagulation
      /// (Note: in IFC4_ADD2 IfcPolygonalFaceSet is introduced that can simplify the coplanar triangle faces into a polygonal face. This option skip this)
      /// </summary>
      public bool UseOnlyTriangulation { get; set; } = false;

      /// <summary>
      /// True to store the IFC GUID in the file after the export.  This will require manually saving the file to keep the parameter.
      /// </summary>
      public bool StoreIFCGUID { get; set; } = false;

      /// <summary>
      /// True to export rooms if their bounding box intersect with the section box.
      /// </summary>
      /// <remarks>
      /// If the section box isn't visible, then all the rooms are exported if this option is set.
      /// </remarks>
      public bool ExportRoomsInView { get; set; } = false;

      /// <summary>
      /// 
      /// </summary>
      public bool ExportLinkedFiles { get; set; } = false;

      /// <summary>
      /// Id of the active view.
      /// </summary>
      public int ActiveViewId { get; set; } = ElementId.InvalidElementId.IntegerValue;

      /// <summary>
      /// Exclude filter string (element list in an arrary, seperated with semicolon ';')
      /// </summary>
      public string ExcludeFilter { get; set; } = "";

      /// <summary>
      /// COBie specific company information (from a dedicated tab)
      /// </summary>
      public string COBieCompanyInfo { get; set; } = "";

      /// <summary>
      /// COBie specific project information (from a dedicated tab)
      /// </summary>
      public string COBieProjectInfo { get; set; } = "";

      /// <summary>
      /// Value indicating whether steel elements should be exported.
      /// </summary>
      public bool IncludeSteelElements { get; set; } = true;

      /// <summary>
      /// Value indicating whether only the Type name will be used to name the IfcTypeObject
      /// </summary>
      public bool UseTypeNameOnlyForIfcType { get; set; } = false;

      /// <summary>
      /// Value indicating whether the IFC Entity Name will use visible Revit Name
      /// </summary>
      public bool UseVisibleRevitNameAsEntityName { get; set; } = false;

      /// <summary>
      /// Value indicating whether to export all phases in the view or not
      /// </summary>
      public bool ExportAllPhases { get; set; } = false;

      /// Projected Coordinate System Name
      /// </summary>
      public string GeoRefCRSName { get; set; } = "";

      /// <summary>
      /// Projected Coordinate System Desccription
      /// </summary>
      public string GeoRefCRSDesc { get; set; } = "";

      /// <summary>
      /// EPSG Code for the Projected CRS
      /// </summary>
      public string GeoRefEPSGCode { get; set; } = "";

      /// <summary>
      /// The geodetic datum of the ProjectedCRS
      /// </summary>
      public string GeoRefGeodeticDatum { get; set; } = "";

      /// <summary>
      /// The Map Unit of the ProjectedCRS
      /// </summary>
      public string GeoRefMapUnit { get; set; } = "";

      private bool m_isBuiltIn = false;
      private bool m_isInSession = false;
      private static IFCExportConfiguration s_inSessionConfiguration = null;

      /// <summary>
      /// Whether the configuration is builtIn or not.
      /// </summary>
      public bool IsBuiltIn
      {
         get
         {
            return m_isBuiltIn;
         }
      }

      /// <summary>
      /// Whether the configuration is in-session or not.
      /// </summary>
      public bool IsInSession
      {
         get
         {
            return m_isInSession;
         }
      }

      /// <summary>
      /// Creates a new default configuration.
      /// </summary>
      /// <returns>The new default configuration.</returns>
      public static IFCExportConfiguration CreateDefaultConfiguration()
      {
         IFCExportConfiguration defConfig = new IFCExportConfiguration
         {
            Name = "<< Default >>"
         };
         return defConfig;
      }

      /// <summary>
      /// Constructs a default configuration.
      /// </summary>
      private IFCExportConfiguration()
      {
      }

      /// <summary>
      /// Creates a builtIn configuration by particular options.
      /// </summary>
      /// <param name="name">The configuration name.</param>
      /// <param name="ifcVersion">The IFCVersion.</param>
      /// <param name="spaceBoundaries">The space boundary level.</param>
      /// <param name="exportBaseQuantities">The ExportBaseQuantities.</param>
      /// <param name="splitWalls">The SplitWallsAndColumns option.</param>
      /// <param name="internalSets">The ExportInternalRevitPropertySets option.</param>
      /// <param name="schedulesAsPSets">The ExportSchedulesAsPsets option.</param>
      /// <param name="userDefinedPSets">The ExportUserDefinedPsets option.</param>
      /// <param name="PlanElems2D">The Export2DElements option.</param>
      /// <param name="exportBoundingBox">The exportBoundingBox option.</param>
      /// <param name="exportLinkedFiles">The exportLinkedFiles option.</param>
      /// <returns>The builtIn configuration.</returns>
      public static IFCExportConfiguration CreateBuiltInConfiguration(string name,
                                 IFCVersion ifcVersion,
                                 int spaceBoundaries,
                                 bool exportBaseQuantities,
                                 bool splitWalls,
                                 bool internalSets,
                                 bool schedulesAsPSets,
                                 bool userDefinedPSets,
                                 bool userDefinedParameterMapping,
                                 bool PlanElems2D,
                                 bool exportBoundingBox,
                                 bool exportLinkedFiles,
                                 string excludeFilter = "",
                                 bool includeSteelElements = false,
                                 KnownERNames exchangeRequirement = KnownERNames.NotDefined)
      {
         IFCExportConfiguration configuration = new IFCExportConfiguration();
         configuration.Name = name;
         configuration.IFCVersion = ifcVersion;
         configuration.IFCFileType = IFCFileFormat.Ifc;
         configuration.ExchangeRequirement = exchangeRequirement;
         configuration.SpaceBoundaries = spaceBoundaries;
         configuration.ExportBaseQuantities = exportBaseQuantities;
         configuration.SplitWallsAndColumns = splitWalls;
         configuration.ExportInternalRevitPropertySets = internalSets;
         configuration.ExportIFCCommonPropertySets = true;
         configuration.Export2DElements = PlanElems2D;
         configuration.VisibleElementsOfCurrentView = false;
         configuration.Use2DRoomBoundaryForVolume = false;
         configuration.UseFamilyAndTypeNameForReference = false;
         configuration.ExportPartsAsBuildingElements = false;
         configuration.UseActiveViewGeometry = false;
         configuration.ExportSpecificSchedules = false;
         configuration.ExportBoundingBox = exportBoundingBox;
         configuration.ExportSolidModelRep = false;
         configuration.ExportSchedulesAsPsets = schedulesAsPSets;
         configuration.ExportUserDefinedPsets = userDefinedPSets;
         configuration.ExportUserDefinedPsetsFileName = System.IO.Path.GetDirectoryName(System.Reflection.Assembly.GetExecutingAssembly().Location) + @"\" + name + @".txt";
         configuration.ExportUserDefinedParameterMapping = userDefinedParameterMapping;
         configuration.ExportUserDefinedParameterMappingFileName = "";
         configuration.ExportLinkedFiles = exportLinkedFiles;
         configuration.IncludeSiteElevation = false;
         // The default tesselationLevelOfDetail will be low
         configuration.TessellationLevelOfDetail = 0.5;
         configuration.UseOnlyTriangulation = false;
         configuration.StoreIFCGUID = false;
         configuration.m_isBuiltIn = true;
         configuration.m_isInSession = false;
         configuration.ActivePhaseId = ElementId.InvalidElementId;
         configuration.ExportRoomsInView = false;
         configuration.ExcludeFilter = excludeFilter;
         configuration.COBieCompanyInfo = "";
         configuration.COBieProjectInfo = "";
         configuration.IncludeSteelElements = includeSteelElements;
         configuration.UseTypeNameOnlyForIfcType = false;
         configuration.UseVisibleRevitNameAsEntityName = false;
         configuration.ExportAllPhases = false;
         configuration.GeoRefCRSName = "";
         configuration.GeoRefCRSDesc = "";
         configuration.GeoRefEPSGCode = "";
         configuration.GeoRefGeodeticDatum = "";
         configuration.GeoRefMapUnit = "";

         return configuration;
      }

      public IFCExportConfiguration Clone()
      {
         // just need a shallow copy
         return (IFCExportConfiguration)MemberwiseClone();
      }
      
      /// <summary>
      /// Duplicates this configuration by giving a new name.
      /// </summary>
      /// <param name="newName">The new name of the copy configuration.</param>
      /// <returns>The duplicated configuration.</returns>
      public IFCExportConfiguration Duplicate(String newName, bool makeEditable = false)
      {
         IFCExportConfiguration dup = Clone();
         dup.Name = newName;
         if (makeEditable)
         {
            dup.m_isBuiltIn = false;
            dup.m_isInSession = false;
         }
         return dup;
      }

      /// <summary>
      /// Gets the in-session configuration.
      /// </summary>
      /// <returns>The in-session configuration.</returns>
      public static IFCExportConfiguration GetInSession()
      {
         if (s_inSessionConfiguration == null)
         {
            s_inSessionConfiguration = new IFCExportConfiguration();
            s_inSessionConfiguration.Name = Resources.InSessionConfiguration;
            s_inSessionConfiguration.ExportUserDefinedPsetsFileName = System.IO.Path.GetDirectoryName(System.Reflection.Assembly.GetExecutingAssembly().Location) + @"\DefaultUserDefinedParameterSets.txt";
            s_inSessionConfiguration.ExportUserDefinedParameterMappingFileName = "";
            s_inSessionConfiguration.m_isInSession = true;
         }

         return s_inSessionConfiguration;
      }

      /// <summary>
      /// Set the in-session configuration to cache.
      /// </summary>
      /// <param name="configuration">The the in-session configuration.</param>
      public static void SetInSession(IFCExportConfiguration configuration)
      {
         if (!configuration.IsInSession)
         {
            throw new ArgumentException("SetInSession requires an In-Session configuration", "configuration");
         }
         s_inSessionConfiguration = configuration;
      }

      /// <summary>
      /// Updates the IFCExportOptions with the settings in this configuration.
      /// </summary>
      /// <param name="options">The IFCExportOptions to update.</param>
      /// <param name="filterViewId">The id of the view that will be used to select which elements to export.</param>
      public void UpdateOptions(IFCExportOptions options, ElementId filterViewId)
      {
         options.FileVersion = IFCVersion;
         options.AddOption("ExchangeRequirement", ExchangeRequirement.ToString());
         options.SpaceBoundaryLevel = SpaceBoundaries;
         options.ExportBaseQuantities = ExportBaseQuantities;
         options.WallAndColumnSplitting = SplitWallsAndColumns;
         options.FilterViewId = VisibleElementsOfCurrentView ? filterViewId : ElementId.InvalidElementId;
         options.AddOption("ExportInternalRevitPropertySets", ExportInternalRevitPropertySets.ToString());
         options.AddOption("ExportIFCCommonPropertySets", ExportIFCCommonPropertySets.ToString());
         options.AddOption("ExportAnnotations", Export2DElements.ToString());
         options.AddOption("Use2DRoomBoundaryForVolume", Use2DRoomBoundaryForVolume.ToString());
         options.AddOption("UseFamilyAndTypeNameForReference", UseFamilyAndTypeNameForReference.ToString());
         options.AddOption("ExportAllPhases", ExportAllPhases.ToString());
         options.AddOption("ExportVisibleElementsInView", VisibleElementsOfCurrentView.ToString());
         options.AddOption("ExportPartsAsBuildingElements", ExportPartsAsBuildingElements.ToString());
         options.AddOption("UseActiveViewGeometry", UseActiveViewGeometry.ToString());
         options.AddOption("ExportSpecificSchedules", ExportSpecificSchedules.ToString());
         options.AddOption("ExportBoundingBox", ExportBoundingBox.ToString());
         options.AddOption("ExportSolidModelRep", ExportSolidModelRep.ToString());
         options.AddOption("ExportSchedulesAsPsets", ExportSchedulesAsPsets.ToString());
         options.AddOption("ExportUserDefinedPsets", ExportUserDefinedPsets.ToString());
         options.AddOption("ExportUserDefinedParameterMapping", ExportUserDefinedParameterMapping.ToString());
         options.AddOption("ExportLinkedFiles", ExportLinkedFiles.ToString());
         options.AddOption("IncludeSiteElevation", IncludeSiteElevation.ToString());
         options.AddOption("SitePlacement", SitePlacement.ToString());
         options.AddOption("TessellationLevelOfDetail", TessellationLevelOfDetail.ToString());
         options.AddOption("UseOnlyTriangulation", UseOnlyTriangulation.ToString());
         options.AddOption("ActiveViewId", ActiveViewId.ToString());
         options.AddOption("StoreIFCGUID", StoreIFCGUID.ToString());

         // The active phase may not be valid if we are exporting multiple projects. However, if projects share a template that defines the phases,
         // then the ActivePhaseId would likely be valid for all.  There is some small chance that the ActivePhaseId would be a valid, but different, phase
         // in different projects, but that is unlikely enough that it seems worth warning against it but allowing the better functionality in general.
         if (IFCPhaseAttributes.Validate(ActivePhaseId))
            options.AddOption("ActivePhase", ActivePhaseId.ToString());

         options.AddOption("FileType", IFCFileType.ToString());
         string uiVersion = IFCUISettings.GetAssemblyVersion();
         options.AddOption("AlternateUIVersion", uiVersion);

         options.AddOption("ConfigName", Name);      // Add config name into the option for use in the exporter
         options.AddOption("ExportUserDefinedPsetsFileName", ExportUserDefinedPsetsFileName);
         options.AddOption("ExportUserDefinedParameterMappingFileName", ExportUserDefinedParameterMappingFileName);
         options.AddOption("ExportRoomsInView", ExportRoomsInView.ToString());
         options.AddOption("ExcludeFilter", ExcludeFilter.ToString());
         options.AddOption("COBieCompanyInfo", COBieCompanyInfo);
         options.AddOption("COBieProjectInfo", COBieProjectInfo);
         options.AddOption("IncludeSteelElements", IncludeSteelElements.ToString());
         options.AddOption("UseTypeNameOnlyForIfcType", UseTypeNameOnlyForIfcType.ToString());
         options.AddOption("UseVisibleRevitNameAsEntityName", UseVisibleRevitNameAsEntityName.ToString());
         options.AddOption("ExportAllPhases", ExportAllPhases.ToString());

         // Add CRS information
         options.AddOption("GeoRefCRSName", GeoRefCRSName != null? GeoRefCRSName : "");
         options.AddOption("GeoRefCRSDesc", GeoRefCRSDesc != null ? GeoRefCRSDesc : "");
         options.AddOption("GeoRefEPSGCode", GeoRefEPSGCode != null ? GeoRefEPSGCode : "");
         options.AddOption("GeoRefGeodeticDatum", GeoRefGeodeticDatum != null ? GeoRefGeodeticDatum : "");
         options.AddOption("GeoRefMapUnit", GeoRefMapUnit != null ? GeoRefMapUnit : "");
      }


      /// <summary>
      /// Identifies the version selected by the user.
      /// </summary>
      public String FileVersionDescription
      {
         get
         {
            IFCVersionAttributes versionAttributes = new IFCVersionAttributes(IFCVersion);
            return versionAttributes.ToString();
         }
      }

      /// <summary>
      /// Converts to the string to identify the configuration.
      /// </summary>
      /// <returns>The string to identify the configuration.</returns>
      public override String ToString()
      {
         if (IsBuiltIn)
         {
            return "<" + Name + " " + Properties.Resources.Setup + ">";
         }
         return Name;
      }

      /// <summary>
      /// Loads the propertie for this configuration from the input Json props.
      /// </summary>
      /// <param name="dictionary">Key, value pairs for each read in property.</param>
      /// <param name="serializer">Json serializer used to load data. </param>
      public void DeserializeFromJson(IDictionary<string, object> dictionary, JavaScriptSerializer serializer)
      {
         Type type = GetType();

         // load in each property from the dictionary. 
         foreach (var prop in dictionary)
         {
            string propName = prop.Key;
            object propValue = prop.Value;

            // have to special case ElementId to be able to load 
            if (propName == "ActivePhaseId")
            {
               IDictionary<string, object> elemIdProps = serializer.ConvertToType<IDictionary<string, object>>(propValue);
               ActivePhaseId = new ElementId(serializer.ConvertToType<int>(elemIdProps["IntegerValue"]));
               continue;
            }

            // get the property info
            PropertyInfo propInfo = type.GetProperty(propName);

            // property removed/renamed..
            if (propInfo == null)
               continue;

            // set direct for all the writeable props
            if (propInfo.CanWrite)
            {
               propInfo.SetValue(this, serializer.ConvertToType(propValue, propInfo.PropertyType));
               continue;
            }

            // need to set explicit member variables for ready only props.
            if (propName == "IsBuiltIn")
            {
               m_isBuiltIn = serializer.ConvertToType<bool>(propValue);
            }
            else if (propName == "IsInSession")
            {
               m_isInSession = serializer.ConvertToType<bool>(propValue);
            }
         }
      }
   }

   /// <summary>
   /// Converter to handle specialize Deserialization for the Configurations. 
   /// </summary>
   public class IFCExportConfigurationConverter : JavaScriptConverter
   {

      public override IEnumerable<Type> SupportedTypes
      {
         //Define the ListItemCollection as a supported type.
         get { return new ReadOnlyCollection<Type>(new List<Type>(new Type[] { typeof(IFCExportConfiguration) })); }
      }

      public override IDictionary<string, object> Serialize(object obj, JavaScriptSerializer serializer)
      {
         // no need to do any special serialization for this object, so don't use for that purpose
         throw new NotImplementedException();
      }

      public override object Deserialize(IDictionary<string, object> dictionary, Type type, JavaScriptSerializer serializer)
      {
         if (dictionary == null)
            throw new ArgumentNullException("dictionary");

         if (type != typeof(IFCExportConfiguration))
            return null;

         // Create the instance to deserialize into.
         IFCExportConfiguration config = IFCExportConfiguration.CreateDefaultConfiguration();
         config.DeserializeFromJson(dictionary, serializer);
         return config; 
      }
   }
>>>>>>> 5a426c5d
}<|MERGE_RESOLUTION|>--- conflicted
+++ resolved
@@ -1,1317 +1,675 @@
-<<<<<<< HEAD
-﻿//
-// BIM IFC export alternate UI library: this library works with Autodesk(R) Revit(R) to provide an alternate user interface for the export of IFC files from Revit.
-// Copyright (C) 2012  Autodesk, Inc.
-// 
-// This library is free software; you can redistribute it and/or
-// modify it under the terms of the GNU Lesser General Public
-// License as published by the Free Software Foundation; either
-// version 2.1 of the License, or (at your option) any later version.
-//
-// This library is distributed in the hope that it will be useful,
-// but WITHOUT ANY WARRANTY; without even the implied warranty of
-// MERCHANTABILITY or FITNESS FOR A PARTICULAR PURPOSE.  See the GNU
-// Lesser General Public License for more details.
-//
-// You should have received a copy of the GNU Lesser General Public
-// License along with this library; if not, write to the Free Software
-// Foundation, Inc., 51 Franklin Street, Fifth Floor, Boston, MA  02110-1301  USA
-//
-using System;
-using System.Collections.Generic;
-using System.Collections.ObjectModel;
-using System.Reflection;
-using System.Web.Script.Serialization;
-
-using Autodesk.Revit.DB;
-using Autodesk.Revit.DB.IFC;
-
-using BIM.IFC.Export.UI.Properties;
-using Revit.IFC.Common.Enums;
-using Revit.IFC.Common.Extensions;
-
-namespace BIM.IFC.Export.UI
-{
-   /// <summary>
-   /// Represents a particular setup for an export to IFC.
-   /// </summary>
-   public class IFCExportConfiguration
-   {
-      // Items under General Tab
-      #region GeneralTab
-
-         /// <summary>
-         /// The IFCVersion of the configuration.
-         /// </summary>
-         public IFCVersion IFCVersion { get; set; } = IFCVersion.IFC2x3CV2;
-
-         private KnownERNames exchangeRequirement = KnownERNames.NotDefined;
-
-         public KnownERNames ExchangeRequirement {
-            get
-            {
-               return exchangeRequirement;
-            }
-            set
-            {
-               if (IFCExchangeRequirements.ExchangeRequirements.ContainsKey(IFCVersion))
-               {
-                  IList<KnownERNames> erList = IFCExchangeRequirements.ExchangeRequirements[IFCVersion];
-                  if (erList != null && erList.Contains(value))
-                     exchangeRequirement = value;
-               }
-            }
-         }
-
-         /// <summary>
-         /// The IFCFileFormat of the configuration.
-         /// </summary>
-         public IFCFileFormat IFCFileType { get; set; } = IFCFileFormat.Ifc;
-
-         /// <summary>
-         /// The phase of the document to export.
-         /// </summary>
-         public int ActivePhaseId { get; set; } = ElementId.InvalidElementId.IntegerValue;
-
-         /// <summary>
-         /// The level of space boundaries of the configuration.
-         /// </summary>
-         public int SpaceBoundaries { get; set; } = 0;
-
-         /// <summary>
-         /// The origin of the exported file: either shared coordinates (Site Survey Point), Project Base Point, or internal coordinates.
-         /// </summary>
-         public SiteTransformBasis SitePlacement { get; set; } = SiteTransformBasis.Shared;
-
-         /// <summary>
-         /// Whether or not to split walls and columns by building stories.
-         /// </summary>
-         public bool SplitWallsAndColumns { get; set; } = false;
-
-         /// <summary>
-         /// Value indicating whether steel elements should be exported.
-         /// </summary>
-         public bool IncludeSteelElements { get; set; } = true;
-
-         /// <summary>
-         /// Projected Coordinate System Name
-         /// </summary>
-         public string GeoRefCRSName { get; set; } = "";
-
-         /// <summary>
-         /// Projected Coordinate System Desccription
-         /// </summary>
-         public string GeoRefCRSDesc { get; set; } = "";
-
-         /// <summary>
-         /// EPSG Code for the Projected CRS
-         /// </summary>
-         public string GeoRefEPSGCode { get; set; } = "";
-
-         /// <summary>
-         /// The geodetic datum of the ProjectedCRS
-         /// </summary>
-         public string GeoRefGeodeticDatum { get; set; } = "";
-
-         /// <summary>
-         /// The Map Unit of the ProjectedCRS
-         /// </summary>
-         public string GeoRefMapUnit { get; set; } = "";
-
-         #region ProjectAddress
-
-            /// <summary>
-            /// Items to set from Project Address Dialog Box
-            /// Only the option boolean are going to be remembered as the Address information itself is obtained from ProjectInfo
-            /// </summary>
-            public IFCAddressItem ProjectAddress { get; set; } = new IFCAddressItem();
-
-         #endregion  // ProjectAddress
-
-      #endregion  // GeneralTab
-
-      // Items under Additional Content Tab
-      #region AdditionalContentTab
-
-      /// <summary>
-      /// True to include 2D elements supported by IFC export (notes and filled regions). 
-      /// False to exclude them.
-      /// </summary>
-      public bool Export2DElements { get; set; } = false;
-
-         /// <summary>
-         /// 
-         /// </summary>
-         public bool ExportLinkedFiles { get; set; } = false;
-
-         /// <summary>
-         /// True to export only the visible elements of the current view (based on filtering and/or element and category hiding). 
-         /// False to export the entire model.  
-         /// </summary>
-         public bool VisibleElementsOfCurrentView { get; set; } = false;
-
-         /// <summary>
-         /// True to export rooms if their bounding box intersect with the section box.
-         /// </summary>
-         /// <remarks>
-         /// If the section box isn't visible, then all the rooms are exported if this option is set.
-         /// </remarks>
-         public bool ExportRoomsInView { get; set; } = false;
-
-      #endregion     //AdditionalContentTab
-
-      // Items under Property Sets Tab
-      #region PropertySetsTab
-
-         /// <summary>
-         /// True to include the Revit-specific property sets based on parameter groups. 
-         /// False to exclude them.
-         /// </summary>
-         public bool ExportInternalRevitPropertySets { get; set; } = false;
-
-         /// <summary>
-         /// True to include the IFC common property sets. 
-         /// False to exclude them.
-         /// </summary>
-         public bool ExportIFCCommonPropertySets { get; set; } = true;
-
-         /// <summary>
-         /// Whether or not to include base quantities for model elements in the export data. 
-         /// Base quantities are generated from model geometry to reflect actual physical quantity values, independent of measurement rules or methods.
-         /// </summary>
-         public bool ExportBaseQuantities { get; set; } = false;
-
-         /// <summary>
-         /// True to allow exports of schedules as custom property sets.
-         /// False to exclude them.
-         /// </summary>
-         public bool ExportSchedulesAsPsets { get; set; } = false;
-
-         /// <summary>
-         /// True to export specific schedules.
-         /// </summary>
-         public bool? ExportSpecificSchedules { get; set; } = false;
-
-         /// <summary>
-         /// True to allow user defined property sets to be exported
-         /// False to ignore them
-         /// </summary>
-         public bool ExportUserDefinedPsets { get; set; } = false;
-
-         /// <summary>
-         /// The name of the file containing the user defined property sets to be exported.
-         /// </summary>
-         public string ExportUserDefinedPsetsFileName { get; set; } = "";
-
-         /// <summary>
-         /// True if the User decides to use the Parameter Mapping Table
-         /// False if the user decides to ignore it
-         /// </summary>
-         public bool ExportUserDefinedParameterMapping { get; set; } = false;
-
-         /// <summary>
-         /// The name of the file containing the user defined Parameter Mapping Table to be exported.
-         /// </summary>
-         public string ExportUserDefinedParameterMappingFileName { get; set; } = "";
-
-         #region ClassificationSettings
-
-            /// <summary>
-            /// Settings from the Classification Dialog Box
-            /// </summary>
-            public IFCClassification ClassificationSettings { get; set; } = new IFCClassification();
-
-         #endregion  // ClassificationSettings
-
-      #endregion  // PropertySetsTab
-
-
-      // Items under Level of Detail Tab
-      #region LevelOfDetailTab
-
-      /// <summary>
-      /// Value indicating the level of detail to be used by tessellation. Valid valus is between 0 to 1
-      /// </summary>
-      public double TessellationLevelOfDetail { get; set; } = 0.5;
-
-      #endregion  //LevelOfDetailTab 
-
-
-      // Items under Advanced Tab
-      #region AdvancedTab
-
-         /// <summary>
-         /// True to export the parts as independent building elements
-         /// False to export the parts with host element.
-         /// </summary>
-         public bool ExportPartsAsBuildingElements { get; set; } = false;
-
-         /// <summary>
-         /// True to allow exports of solid models when possible.
-         /// False to exclude them.
-         /// </summary>
-         public bool ExportSolidModelRep { get; set; } = false;
-
-         /// <summary>
-         /// True to use the active view when generating geometry.
-         /// False to use default export options.
-         /// </summary>
-         public bool UseActiveViewGeometry { get; set; } = false;
-
-         /// <summary>
-         /// True to use the family and type name for references. 
-         /// False to use the type name only.
-         /// </summary>
-         public bool UseFamilyAndTypeNameForReference { get; set; } = false;
-
-         /// <summary>
-         /// True to use a simplified approach to calculation of room volumes (based on extrusion of 2D room boundaries) which is also the default when exporting to IFC 2x2.   
-         /// False to use the Revit calculated room geometry to represent the room volumes (which is the default when exporting to IFC 2x3).
-         /// </summary>
-         public bool Use2DRoomBoundaryForVolume { get; set; } = false;
-
-         /// <summary>
-         /// True to include IFCSITE elevation in the site local placement origin.
-         /// </summary>
-         public bool IncludeSiteElevation { get; set; } = false;
-
-         /// <summary>
-         /// True to store the IFC GUID in the file after the export.  This will require manually saving the file to keep the parameter.
-         /// </summary>
-         public bool StoreIFCGUID { get; set; } = false;
-
-         /// <summary>
-         /// True to export bounding box.
-         /// False to exclude them.
-         /// </summary>
-         public bool ExportBoundingBox { get; set; } = false;
-
-         /// <summary>
-         /// Value indicating whether tessellated geometry should be kept only as triagulation
-         /// (Note: in IFC4_ADD2 IfcPolygonalFaceSet is introduced that can simplify the coplanar triangle faces into a polygonal face. This option skip this)
-         /// </summary>
-         public bool UseOnlyTriangulation { get; set; } = false;
-
-         /// <summary>
-         /// Value indicating whether only the Type name will be used to name the IfcTypeObject
-         /// </summary>
-         public bool UseTypeNameOnlyForIfcType { get; set; } = false;
-
-         /// <summary>
-         /// Value indicating whether the IFC Entity Name will use visible Revit Name
-         /// </summary>
-         public bool UseVisibleRevitNameAsEntityName { get; set; } = false;
-
-      #endregion  // AdvancedTab
-
-
-      // Items under Entities to Export Tab
-      #region EntitiesToExportTab
-
-         /// <summary>
-         /// Exclude filter string (element list in an arrary, seperated with semicolon ';')
-         /// </summary>
-         public string ExcludeFilter { get; set; } = "";
-
-      #endregion  // EntitiesToExportTab
-
-
-      // Items under COBie Tab
-      #region COBieTab
-
-         /// <summary>
-         /// COBie specific company information (from a dedicated tab)
-         /// </summary>
-         public string COBieCompanyInfo { get; set; } = "";
-
-         /// <summary>
-         /// COBie specific project information (from a dedicated tab)
-         /// </summary>
-         public string COBieProjectInfo { get; set; } = "";
-
-      #endregion     // COBieTab
-
-      /// <summary>
-      /// The name of the configuration.
-      /// </summary>
-      public string Name { get; set; } = "";
-
-      /// <summary>
-      /// Id of the active view.
-      /// </summary>
-      [ScriptIgnore] 
-      public int ActiveViewId { get; set; } = ElementId.InvalidElementId.IntegerValue;
-
-      private bool m_isBuiltIn = false;
-      private bool m_isInSession = false;
-      private static IFCExportConfiguration s_inSessionConfiguration = null;
-
-      /// <summary>
-      /// Whether the configuration is builtIn or not.
-      /// </summary>
-      [ScriptIgnore]
-      public bool IsBuiltIn
-      {
-         get
-         {
-            return m_isBuiltIn;
-         }
-      }
-
-      /// <summary>
-      /// Whether the configuration is in-session or not.
-      /// </summary>
-      [ScriptIgnore]
-      public bool IsInSession
-      {
-         get
-         {
-            return m_isInSession;
-         }
-      }
-
-      /// <summary>
-      /// Creates a new default configuration.
-      /// </summary>
-      /// <returns>The new default configuration.</returns>
-      public static IFCExportConfiguration CreateDefaultConfiguration()
-      {
-         IFCExportConfiguration defConfig = new IFCExportConfiguration
-         {
-            Name = "<< Default >>"
-         };
-         return defConfig;
-      }
-
-      /// <summary>
-      /// Constructs a default configuration.
-      /// </summary>
-      public IFCExportConfiguration()
-      {
-      }
-
-      /// <summary>
-      /// Creates a builtIn configuration by particular options.
-      /// </summary>
-      /// <param name="name">The configuration name.</param>
-      /// <param name="ifcVersion">The IFCVersion.</param>
-      /// <param name="spaceBoundaries">The space boundary level.</param>
-      /// <param name="exportBaseQuantities">The ExportBaseQuantities.</param>
-      /// <param name="splitWalls">The SplitWallsAndColumns option.</param>
-      /// <param name="internalSets">The ExportInternalRevitPropertySets option.</param>
-      /// <param name="schedulesAsPSets">The ExportSchedulesAsPsets option.</param>
-      /// <param name="userDefinedPSets">The ExportUserDefinedPsets option.</param>
-      /// <param name="PlanElems2D">The Export2DElements option.</param>
-      /// <param name="exportBoundingBox">The exportBoundingBox option.</param>
-      /// <param name="exportLinkedFiles">The exportLinkedFiles option.</param>
-      /// <returns>The builtIn configuration.</returns>
-      public static IFCExportConfiguration CreateBuiltInConfiguration(string name,
-                                 IFCVersion ifcVersion,
-                                 int spaceBoundaries,
-                                 bool exportBaseQuantities,
-                                 bool splitWalls,
-                                 bool internalSets,
-                                 bool schedulesAsPSets,
-                                 bool userDefinedPSets,
-                                 bool userDefinedParameterMapping,
-                                 bool PlanElems2D,
-                                 bool exportBoundingBox,
-                                 bool exportLinkedFiles,
-                                 string excludeFilter = "",
-                                 bool includeSteelElements = false,
-                                 KnownERNames exchangeRequirement = KnownERNames.NotDefined)
-      {
-         IFCExportConfiguration configuration = new IFCExportConfiguration();
-
-         // Items from General Tab
-         configuration.Name = name;
-         configuration.IFCVersion = ifcVersion;
-         configuration.ExchangeRequirement = exchangeRequirement;
-         configuration.IFCFileType = IFCFileFormat.Ifc;
-         configuration.ActivePhaseId = ElementId.InvalidElementId.IntegerValue;
-         configuration.SpaceBoundaries = spaceBoundaries;
-
-         configuration.SplitWallsAndColumns = splitWalls;
-         configuration.IncludeSteelElements = includeSteelElements;
-
-         // Items from Additional Content Tab
-         configuration.Export2DElements = PlanElems2D;
-         configuration.ExportLinkedFiles = exportLinkedFiles;
-
-         // Items from Property Sets Tab
-         configuration.ExportInternalRevitPropertySets = internalSets;
-         configuration.ExportBaseQuantities = exportBaseQuantities;
-         configuration.ExportSchedulesAsPsets = schedulesAsPSets;
-         configuration.ExportUserDefinedPsets = userDefinedPSets;
-         configuration.ExportUserDefinedPsetsFileName = System.IO.Path.GetDirectoryName(System.Reflection.Assembly.GetExecutingAssembly().Location) + @"\" + name + @".txt";
-         configuration.ExportUserDefinedParameterMapping = userDefinedParameterMapping;
-
-         // Items from Advanced Tab
-         configuration.ExportBoundingBox = exportBoundingBox;
-
-         // Items from the Entities to Export Tab
-         configuration.ExcludeFilter = excludeFilter;
-
-         configuration.m_isBuiltIn = true;
-         configuration.m_isInSession = false;
-
-         return configuration;
-      }
-
-      public IFCExportConfiguration Clone()
-      {
-         IFCExportConfiguration theClone = (IFCExportConfiguration)this.MemberwiseClone();
-         theClone.ProjectAddress = this.ProjectAddress.Clone();
-         theClone.ClassificationSettings = this.ClassificationSettings.Clone();
-         return theClone;
-      }
-      
-      /// <summary>
-      /// Duplicates this configuration by giving a new name.
-      /// </summary>
-      /// <param name="newName">The new name of the copy configuration.</param>
-      /// <returns>The duplicated configuration.</returns>
-      public IFCExportConfiguration Duplicate(String newName, bool makeEditable = false)
-      {
-         IFCExportConfiguration dup = Clone();
-         dup.Name = newName;
-         if (makeEditable)
-         {
-            dup.m_isBuiltIn = false;
-            dup.m_isInSession = false;
-         }
-         return dup;
-      }
-
-      /// <summary>
-      /// Gets the in-session configuration.
-      /// </summary>
-      /// <returns>The in-session configuration.</returns>
-      public static IFCExportConfiguration GetInSession()
-      {
-         if (s_inSessionConfiguration == null)
-         {
-            s_inSessionConfiguration = new IFCExportConfiguration();
-            s_inSessionConfiguration.Name = Resources.InSessionConfiguration;
-            s_inSessionConfiguration.ExportUserDefinedPsetsFileName = System.IO.Path.GetDirectoryName(System.Reflection.Assembly.GetExecutingAssembly().Location) + @"\DefaultUserDefinedParameterSets.txt";
-            s_inSessionConfiguration.ExportUserDefinedParameterMappingFileName = "";
-            s_inSessionConfiguration.m_isInSession = true;
-         }
-
-         return s_inSessionConfiguration;
-      }
-
-      /// <summary>
-      /// Set the in-session configuration to cache.
-      /// </summary>
-      /// <param name="configuration">The the in-session configuration.</param>
-      public static void SetInSession(IFCExportConfiguration configuration)
-      {
-         if (!configuration.IsInSession)
-         {
-            throw new ArgumentException("SetInSession requires an In-Session configuration", "configuration");
-         }
-         s_inSessionConfiguration = configuration;
-      }
-
-      /// <summary>
-      /// Updates the IFCExportOptions with the settings in this configuration.
-      /// </summary>
-      /// <param name="options">The IFCExportOptions to update.</param>
-      /// <param name="filterViewId">The id of the view that will be used to select which elements to export.</param>
-      public void UpdateOptions(IFCExportOptions options, ElementId filterViewId)
-      {
-         JavaScriptSerializer ser = new JavaScriptSerializer();
-         foreach (var prop in GetType().GetProperties())
-         {
-            switch (prop.Name)
-            {
-               case "Name":
-                  options.AddOption("ConfigName", Name);      // Add config name into the option for use in the exporter
-                  break;
-               case "IFCVersion":
-                  options.FileVersion = IFCVersion;
-                  break;
-               case "ActivePhaseId":
-                  if (IFCPhaseAttributes.Validate(ActivePhaseId))
-                     options.AddOption(prop.Name, ActivePhaseId.ToString());
-                  break;
-               case "SpaceBoundaries":
-                  options.SpaceBoundaryLevel = SpaceBoundaries;
-                  break;
-               case "SplitWallsAndColumns":
-                  options.WallAndColumnSplitting = SplitWallsAndColumns;
-                  break;
-               case "ExportBaseQuantities":
-                  options.ExportBaseQuantities = ExportBaseQuantities;
-                  break;
-               case "ProjectAddress":
-                  string projectAddrJsonString = ser.Serialize(ProjectAddress);
-                  options.AddOption(prop.Name, projectAddrJsonString);
-                  break;
-               case "ClassificationSettings":
-                  string classificationJsonStr = ser.Serialize(ClassificationSettings);
-                  options.AddOption(prop.Name, classificationJsonStr);
-                  break;
-               default:
-                  var propVal = prop.GetValue(this, null);
-                  if (propVal != null)
-                     options.AddOption(prop.Name, propVal.ToString());
-                  break;
-            }
-         }
-
-         options.FilterViewId = VisibleElementsOfCurrentView ? filterViewId : ElementId.InvalidElementId;
-
-         string uiVersion = IFCUISettings.GetAssemblyVersion();
-         options.AddOption("AlternateUIVersion", uiVersion);
-      }
-
-
-      /// <summary>
-      /// Identifies the version selected by the user.
-      /// </summary>
-      [ScriptIgnore]
-      public String FileVersionDescription
-      {
-         get
-         {
-            IFCVersionAttributes versionAttributes = new IFCVersionAttributes(IFCVersion);
-            return versionAttributes.ToString();
-         }
-      }
-
-      /// <summary>
-      /// Converts to the string to identify the configuration.
-      /// </summary>
-      /// <returns>The string to identify the configuration.</returns>
-      public override String ToString()
-      {
-         if (IsBuiltIn)
-         {
-            return "<" + Name + " " + Properties.Resources.Setup + ">";
-         }
-         return Name;
-      }
-
-      /// <summary>
-      /// Loads the propertie for this configuration from the input Json props.
-      /// </summary>
-      /// <param name="dictionary">Key, value pairs for each read in property.</param>
-      /// <param name="serializer">Json serializer used to load data. </param>
-      public void DeserializeFromJson(IDictionary<string, object> dictionary, JavaScriptSerializer serializer)
-      {
-         Type type = GetType();
-
-         // load in each property from the dictionary. 
-         foreach (var prop in dictionary)
-         {
-            string propName = prop.Key;
-            object propValue = prop.Value;
-
-            // get the property info
-            PropertyInfo propInfo = type.GetProperty(propName);
-
-            // property removed/renamed..
-            if (propInfo == null)
-               continue;
-
-            // set direct for all the writeable props
-            if (propInfo.CanWrite)
-            {
-               propInfo.SetValue(this, serializer.ConvertToType(propValue, propInfo.PropertyType));
-               continue;
-            }
-
-            // need to set explicit member variables for ready only props.
-            if (propName == "IsBuiltIn")
-            {
-               m_isBuiltIn = serializer.ConvertToType<bool>(propValue);
-            }
-            else if (propName == "IsInSession")
-            {
-               m_isInSession = serializer.ConvertToType<bool>(propValue);
-            }
-         }
-      }
-   }
-
-   /// <summary>
-   /// Converter to handle specialize Deserialization for the Configurations. 
-   /// </summary>
-   public class IFCExportConfigurationConverter : JavaScriptConverter
-   {
-
-      public override IEnumerable<Type> SupportedTypes
-      {
-         //Define the ListItemCollection as a supported type.
-         get { return new ReadOnlyCollection<Type>(new List<Type>(new Type[] { typeof(IFCExportConfiguration) })); }
-      }
-
-      public override IDictionary<string, object> Serialize(object obj, JavaScriptSerializer serializer)
-      {
-         // no need to do any special serialization for this object, so don't use for that purpose
-         throw new NotImplementedException();
-      }
-
-      public override object Deserialize(IDictionary<string, object> dictionary, Type type, JavaScriptSerializer serializer)
-      {
-         if (dictionary == null)
-            throw new ArgumentNullException("dictionary");
-
-         if (type != typeof(IFCExportConfiguration))
-            return null;
-
-         // Create the instance to deserialize into.
-         IFCExportConfiguration config = IFCExportConfiguration.CreateDefaultConfiguration();
-         config.DeserializeFromJson(dictionary, serializer);
-         return config; 
-      }
-   }
-=======
-﻿//
-// BIM IFC export alternate UI library: this library works with Autodesk(R) Revit(R) to provide an alternate user interface for the export of IFC files from Revit.
-// Copyright (C) 2012  Autodesk, Inc.
-// 
-// This library is free software; you can redistribute it and/or
-// modify it under the terms of the GNU Lesser General Public
-// License as published by the Free Software Foundation; either
-// version 2.1 of the License, or (at your option) any later version.
-//
-// This library is distributed in the hope that it will be useful,
-// but WITHOUT ANY WARRANTY; without even the implied warranty of
-// MERCHANTABILITY or FITNESS FOR A PARTICULAR PURPOSE.  See the GNU
-// Lesser General Public License for more details.
-//
-// You should have received a copy of the GNU Lesser General Public
-// License along with this library; if not, write to the Free Software
-// Foundation, Inc., 51 Franklin Street, Fifth Floor, Boston, MA  02110-1301  USA
-//
-using System;
-using System.Collections.Generic;
-using System.Collections.ObjectModel;
-using System.Reflection;
-using System.Web.Script.Serialization;
-
-using Autodesk.Revit.DB;
-using Autodesk.Revit.DB.IFC;
-
-using BIM.IFC.Export.UI.Properties;
-using Revit.IFC.Common.Enums;
-
-namespace BIM.IFC.Export.UI
-{
-   /// <summary>
-   /// Represents a particular setup for an export to IFC.
-   /// </summary>
-   public class IFCExportConfiguration
-   {
-
-
-      /// <summary>
-      /// The name of the configuration.
-      /// </summary>
-      public string Name { get; set; } = "";
-
-      /// <summary>
-      /// The IFCVersion of the configuration.
-      /// </summary>
-      public IFCVersion IFCVersion { get; set; } = IFCVersion.IFC2x3CV2;
-
-      private KnownERNames exchangeRequirement = KnownERNames.NotDefined;
-
-      public KnownERNames ExchangeRequirement {
-         get
-         {
-            return exchangeRequirement;
-         }
-         set
-         {
-            if (IFCExchangeRequirements.ExchangeRequirements.ContainsKey(IFCVersion))
-            {
-               IList<KnownERNames> erList = IFCExchangeRequirements.ExchangeRequirements[IFCVersion];
-               if (erList != null && erList.Contains(value))
-                  exchangeRequirement = value;
-            }
-         }
-      }
-
-      /// <summary>
-      /// The IFCFileFormat of the configuration.
-      /// </summary>
-      public IFCFileFormat IFCFileType { get; set; } = IFCFileFormat.Ifc;
-
-      /// <summary>
-      /// The level of space boundaries of the configuration.
-      /// </summary>
-      public int SpaceBoundaries { get; set; } = 0;
-
-      /// <summary>
-      /// The origin of the exported file: either shared coordinates (Site Survey Point), Project Base Point, or internal coordinates.
-      /// </summary>
-      public SiteTransformBasis SitePlacement { get; set; } = SiteTransformBasis.Shared;
-
-      /// <summary>
-      /// The phase of the document to export.
-      /// </summary>
-      public ElementId ActivePhaseId { get; set; } = ElementId.InvalidElementId;
-
-      /// <summary>
-      /// Whether or not to include base quantities for model elements in the export data. 
-      /// Base quantities are generated from model geometry to reflect actual physical quantity values, independent of measurement rules or methods.
-      /// </summary>
-      public bool ExportBaseQuantities { get; set; } = false;
-
-      /// <summary>
-      /// Whether or not to split walls and columns by building stories.
-      /// </summary>
-      public bool SplitWallsAndColumns { get; set; } = false;
-
-      /// <summary>
-      /// True to include the Revit-specific property sets based on parameter groups. 
-      /// False to exclude them.
-      /// </summary>
-      public bool ExportInternalRevitPropertySets { get; set; } = false;
-
-      /// <summary>
-      /// True to include the IFC common property sets. 
-      /// False to exclude them.
-      /// </summary>
-      public bool ExportIFCCommonPropertySets { get; set; } = true;
-
-      /// <summary>
-      /// True to include 2D elements supported by IFC export (notes and filled regions). 
-      /// False to exclude them.
-      /// </summary>
-      public bool Export2DElements { get; set; } = false;
-
-      /// <summary>
-      /// True to export only the visible elements of the current view (based on filtering and/or element and category hiding). 
-      /// False to export the entire model.  
-      /// </summary>
-      public bool VisibleElementsOfCurrentView { get; set; } = false;
-
-      /// <summary>
-      /// True to use a simplified approach to calculation of room volumes (based on extrusion of 2D room boundaries) which is also the default when exporting to IFC 2x2.   
-      /// False to use the Revit calculated room geometry to represent the room volumes (which is the default when exporting to IFC 2x3).
-      /// </summary>
-      public bool Use2DRoomBoundaryForVolume { get; set; } = false;
-
-      /// <summary>
-      /// True to use the family and type name for references. 
-      /// False to use the type name only.
-      /// </summary>
-      public bool UseFamilyAndTypeNameForReference { get; set; } = false;
-
-      /// <summary>
-      /// True to export the parts as independent building elements
-      /// False to export the parts with host element.
-      /// </summary>
-      public bool ExportPartsAsBuildingElements { get; set; } = false;
-
-      /// <summary>
-      /// True to allow exports of solid models when possible.
-      /// False to exclude them.
-      /// </summary>
-      public bool ExportSolidModelRep { get; set; } = false;
-
-      /// <summary>
-      /// True to allow exports of schedules as custom property sets.
-      /// False to exclude them.
-      /// </summary>
-      public bool ExportSchedulesAsPsets { get; set; } = false;
-
-      /// <summary>
-      /// True to allow user defined property sets to be exported
-      /// False to ignore them
-      /// </summary>
-      public bool ExportUserDefinedPsets { get; set; } = false;
-
-      /// <summary>
-      /// The name of the file containing the user defined property sets to be exported.
-      /// </summary>
-      public string ExportUserDefinedPsetsFileName { get; set; } = "";
-
-      /// <summary>
-      /// True if the User decides to use the Parameter Mapping Table
-      /// False if the user decides to ignore it
-      /// </summary>
-      public bool ExportUserDefinedParameterMapping { get; set; } = false;
-
-      /// <summary>
-      /// The name of the file containing the user defined Parameter Mapping Table to be exported.
-      /// </summary>
-      public string ExportUserDefinedParameterMappingFileName { get; set; } = "";
-
-      /// <summary>
-      /// True to export bounding box.
-      /// False to exclude them.
-      /// </summary>
-      public bool ExportBoundingBox { get; set; } = false;
-
-      /// <summary>
-      /// True to include IFCSITE elevation in the site local placement origin.
-      /// </summary>
-      public bool IncludeSiteElevation { get; set; } = false;
-
-      /// <summary>
-      /// True to use the active view when generating geometry.
-      /// False to use default export options.
-      /// </summary>
-      public bool UseActiveViewGeometry { get; set; } = false;
-
-      /// <summary>
-      /// True to export specific schedules.
-      /// </summary>
-      public bool? ExportSpecificSchedules { get; set; } = false;
-
-      /// <summary>
-      /// Value indicating the level of detail to be used by tessellation. Valid valus is between 0 to 1
-      /// </summary>
-      public double TessellationLevelOfDetail { get; set; } = 0.5;
-
-      /// <summary>
-      /// Value indicating whether tessellated geometry should be kept only as triagulation
-      /// (Note: in IFC4_ADD2 IfcPolygonalFaceSet is introduced that can simplify the coplanar triangle faces into a polygonal face. This option skip this)
-      /// </summary>
-      public bool UseOnlyTriangulation { get; set; } = false;
-
-      /// <summary>
-      /// True to store the IFC GUID in the file after the export.  This will require manually saving the file to keep the parameter.
-      /// </summary>
-      public bool StoreIFCGUID { get; set; } = false;
-
-      /// <summary>
-      /// True to export rooms if their bounding box intersect with the section box.
-      /// </summary>
-      /// <remarks>
-      /// If the section box isn't visible, then all the rooms are exported if this option is set.
-      /// </remarks>
-      public bool ExportRoomsInView { get; set; } = false;
-
-      /// <summary>
-      /// 
-      /// </summary>
-      public bool ExportLinkedFiles { get; set; } = false;
-
-      /// <summary>
-      /// Id of the active view.
-      /// </summary>
-      public int ActiveViewId { get; set; } = ElementId.InvalidElementId.IntegerValue;
-
-      /// <summary>
-      /// Exclude filter string (element list in an arrary, seperated with semicolon ';')
-      /// </summary>
-      public string ExcludeFilter { get; set; } = "";
-
-      /// <summary>
-      /// COBie specific company information (from a dedicated tab)
-      /// </summary>
-      public string COBieCompanyInfo { get; set; } = "";
-
-      /// <summary>
-      /// COBie specific project information (from a dedicated tab)
-      /// </summary>
-      public string COBieProjectInfo { get; set; } = "";
-
-      /// <summary>
-      /// Value indicating whether steel elements should be exported.
-      /// </summary>
-      public bool IncludeSteelElements { get; set; } = true;
-
-      /// <summary>
-      /// Value indicating whether only the Type name will be used to name the IfcTypeObject
-      /// </summary>
-      public bool UseTypeNameOnlyForIfcType { get; set; } = false;
-
-      /// <summary>
-      /// Value indicating whether the IFC Entity Name will use visible Revit Name
-      /// </summary>
-      public bool UseVisibleRevitNameAsEntityName { get; set; } = false;
-
-      /// <summary>
-      /// Value indicating whether to export all phases in the view or not
-      /// </summary>
-      public bool ExportAllPhases { get; set; } = false;
-
-      /// Projected Coordinate System Name
-      /// </summary>
-      public string GeoRefCRSName { get; set; } = "";
-
-      /// <summary>
-      /// Projected Coordinate System Desccription
-      /// </summary>
-      public string GeoRefCRSDesc { get; set; } = "";
-
-      /// <summary>
-      /// EPSG Code for the Projected CRS
-      /// </summary>
-      public string GeoRefEPSGCode { get; set; } = "";
-
-      /// <summary>
-      /// The geodetic datum of the ProjectedCRS
-      /// </summary>
-      public string GeoRefGeodeticDatum { get; set; } = "";
-
-      /// <summary>
-      /// The Map Unit of the ProjectedCRS
-      /// </summary>
-      public string GeoRefMapUnit { get; set; } = "";
-
-      private bool m_isBuiltIn = false;
-      private bool m_isInSession = false;
-      private static IFCExportConfiguration s_inSessionConfiguration = null;
-
-      /// <summary>
-      /// Whether the configuration is builtIn or not.
-      /// </summary>
-      public bool IsBuiltIn
-      {
-         get
-         {
-            return m_isBuiltIn;
-         }
-      }
-
-      /// <summary>
-      /// Whether the configuration is in-session or not.
-      /// </summary>
-      public bool IsInSession
-      {
-         get
-         {
-            return m_isInSession;
-         }
-      }
-
-      /// <summary>
-      /// Creates a new default configuration.
-      /// </summary>
-      /// <returns>The new default configuration.</returns>
-      public static IFCExportConfiguration CreateDefaultConfiguration()
-      {
-         IFCExportConfiguration defConfig = new IFCExportConfiguration
-         {
-            Name = "<< Default >>"
-         };
-         return defConfig;
-      }
-
-      /// <summary>
-      /// Constructs a default configuration.
-      /// </summary>
-      private IFCExportConfiguration()
-      {
-      }
-
-      /// <summary>
-      /// Creates a builtIn configuration by particular options.
-      /// </summary>
-      /// <param name="name">The configuration name.</param>
-      /// <param name="ifcVersion">The IFCVersion.</param>
-      /// <param name="spaceBoundaries">The space boundary level.</param>
-      /// <param name="exportBaseQuantities">The ExportBaseQuantities.</param>
-      /// <param name="splitWalls">The SplitWallsAndColumns option.</param>
-      /// <param name="internalSets">The ExportInternalRevitPropertySets option.</param>
-      /// <param name="schedulesAsPSets">The ExportSchedulesAsPsets option.</param>
-      /// <param name="userDefinedPSets">The ExportUserDefinedPsets option.</param>
-      /// <param name="PlanElems2D">The Export2DElements option.</param>
-      /// <param name="exportBoundingBox">The exportBoundingBox option.</param>
-      /// <param name="exportLinkedFiles">The exportLinkedFiles option.</param>
-      /// <returns>The builtIn configuration.</returns>
-      public static IFCExportConfiguration CreateBuiltInConfiguration(string name,
-                                 IFCVersion ifcVersion,
-                                 int spaceBoundaries,
-                                 bool exportBaseQuantities,
-                                 bool splitWalls,
-                                 bool internalSets,
-                                 bool schedulesAsPSets,
-                                 bool userDefinedPSets,
-                                 bool userDefinedParameterMapping,
-                                 bool PlanElems2D,
-                                 bool exportBoundingBox,
-                                 bool exportLinkedFiles,
-                                 string excludeFilter = "",
-                                 bool includeSteelElements = false,
-                                 KnownERNames exchangeRequirement = KnownERNames.NotDefined)
-      {
-         IFCExportConfiguration configuration = new IFCExportConfiguration();
-         configuration.Name = name;
-         configuration.IFCVersion = ifcVersion;
-         configuration.IFCFileType = IFCFileFormat.Ifc;
-         configuration.ExchangeRequirement = exchangeRequirement;
-         configuration.SpaceBoundaries = spaceBoundaries;
-         configuration.ExportBaseQuantities = exportBaseQuantities;
-         configuration.SplitWallsAndColumns = splitWalls;
-         configuration.ExportInternalRevitPropertySets = internalSets;
-         configuration.ExportIFCCommonPropertySets = true;
-         configuration.Export2DElements = PlanElems2D;
-         configuration.VisibleElementsOfCurrentView = false;
-         configuration.Use2DRoomBoundaryForVolume = false;
-         configuration.UseFamilyAndTypeNameForReference = false;
-         configuration.ExportPartsAsBuildingElements = false;
-         configuration.UseActiveViewGeometry = false;
-         configuration.ExportSpecificSchedules = false;
-         configuration.ExportBoundingBox = exportBoundingBox;
-         configuration.ExportSolidModelRep = false;
-         configuration.ExportSchedulesAsPsets = schedulesAsPSets;
-         configuration.ExportUserDefinedPsets = userDefinedPSets;
-         configuration.ExportUserDefinedPsetsFileName = System.IO.Path.GetDirectoryName(System.Reflection.Assembly.GetExecutingAssembly().Location) + @"\" + name + @".txt";
-         configuration.ExportUserDefinedParameterMapping = userDefinedParameterMapping;
-         configuration.ExportUserDefinedParameterMappingFileName = "";
-         configuration.ExportLinkedFiles = exportLinkedFiles;
-         configuration.IncludeSiteElevation = false;
-         // The default tesselationLevelOfDetail will be low
-         configuration.TessellationLevelOfDetail = 0.5;
-         configuration.UseOnlyTriangulation = false;
-         configuration.StoreIFCGUID = false;
-         configuration.m_isBuiltIn = true;
-         configuration.m_isInSession = false;
-         configuration.ActivePhaseId = ElementId.InvalidElementId;
-         configuration.ExportRoomsInView = false;
-         configuration.ExcludeFilter = excludeFilter;
-         configuration.COBieCompanyInfo = "";
-         configuration.COBieProjectInfo = "";
-         configuration.IncludeSteelElements = includeSteelElements;
-         configuration.UseTypeNameOnlyForIfcType = false;
-         configuration.UseVisibleRevitNameAsEntityName = false;
-         configuration.ExportAllPhases = false;
-         configuration.GeoRefCRSName = "";
-         configuration.GeoRefCRSDesc = "";
-         configuration.GeoRefEPSGCode = "";
-         configuration.GeoRefGeodeticDatum = "";
-         configuration.GeoRefMapUnit = "";
-
-         return configuration;
-      }
-
-      public IFCExportConfiguration Clone()
-      {
-         // just need a shallow copy
-         return (IFCExportConfiguration)MemberwiseClone();
-      }
-      
-      /// <summary>
-      /// Duplicates this configuration by giving a new name.
-      /// </summary>
-      /// <param name="newName">The new name of the copy configuration.</param>
-      /// <returns>The duplicated configuration.</returns>
-      public IFCExportConfiguration Duplicate(String newName, bool makeEditable = false)
-      {
-         IFCExportConfiguration dup = Clone();
-         dup.Name = newName;
-         if (makeEditable)
-         {
-            dup.m_isBuiltIn = false;
-            dup.m_isInSession = false;
-         }
-         return dup;
-      }
-
-      /// <summary>
-      /// Gets the in-session configuration.
-      /// </summary>
-      /// <returns>The in-session configuration.</returns>
-      public static IFCExportConfiguration GetInSession()
-      {
-         if (s_inSessionConfiguration == null)
-         {
-            s_inSessionConfiguration = new IFCExportConfiguration();
-            s_inSessionConfiguration.Name = Resources.InSessionConfiguration;
-            s_inSessionConfiguration.ExportUserDefinedPsetsFileName = System.IO.Path.GetDirectoryName(System.Reflection.Assembly.GetExecutingAssembly().Location) + @"\DefaultUserDefinedParameterSets.txt";
-            s_inSessionConfiguration.ExportUserDefinedParameterMappingFileName = "";
-            s_inSessionConfiguration.m_isInSession = true;
-         }
-
-         return s_inSessionConfiguration;
-      }
-
-      /// <summary>
-      /// Set the in-session configuration to cache.
-      /// </summary>
-      /// <param name="configuration">The the in-session configuration.</param>
-      public static void SetInSession(IFCExportConfiguration configuration)
-      {
-         if (!configuration.IsInSession)
-         {
-            throw new ArgumentException("SetInSession requires an In-Session configuration", "configuration");
-         }
-         s_inSessionConfiguration = configuration;
-      }
-
-      /// <summary>
-      /// Updates the IFCExportOptions with the settings in this configuration.
-      /// </summary>
-      /// <param name="options">The IFCExportOptions to update.</param>
-      /// <param name="filterViewId">The id of the view that will be used to select which elements to export.</param>
-      public void UpdateOptions(IFCExportOptions options, ElementId filterViewId)
-      {
-         options.FileVersion = IFCVersion;
-         options.AddOption("ExchangeRequirement", ExchangeRequirement.ToString());
-         options.SpaceBoundaryLevel = SpaceBoundaries;
-         options.ExportBaseQuantities = ExportBaseQuantities;
-         options.WallAndColumnSplitting = SplitWallsAndColumns;
-         options.FilterViewId = VisibleElementsOfCurrentView ? filterViewId : ElementId.InvalidElementId;
-         options.AddOption("ExportInternalRevitPropertySets", ExportInternalRevitPropertySets.ToString());
-         options.AddOption("ExportIFCCommonPropertySets", ExportIFCCommonPropertySets.ToString());
-         options.AddOption("ExportAnnotations", Export2DElements.ToString());
-         options.AddOption("Use2DRoomBoundaryForVolume", Use2DRoomBoundaryForVolume.ToString());
-         options.AddOption("UseFamilyAndTypeNameForReference", UseFamilyAndTypeNameForReference.ToString());
-         options.AddOption("ExportAllPhases", ExportAllPhases.ToString());
-         options.AddOption("ExportVisibleElementsInView", VisibleElementsOfCurrentView.ToString());
-         options.AddOption("ExportPartsAsBuildingElements", ExportPartsAsBuildingElements.ToString());
-         options.AddOption("UseActiveViewGeometry", UseActiveViewGeometry.ToString());
-         options.AddOption("ExportSpecificSchedules", ExportSpecificSchedules.ToString());
-         options.AddOption("ExportBoundingBox", ExportBoundingBox.ToString());
-         options.AddOption("ExportSolidModelRep", ExportSolidModelRep.ToString());
-         options.AddOption("ExportSchedulesAsPsets", ExportSchedulesAsPsets.ToString());
-         options.AddOption("ExportUserDefinedPsets", ExportUserDefinedPsets.ToString());
-         options.AddOption("ExportUserDefinedParameterMapping", ExportUserDefinedParameterMapping.ToString());
-         options.AddOption("ExportLinkedFiles", ExportLinkedFiles.ToString());
-         options.AddOption("IncludeSiteElevation", IncludeSiteElevation.ToString());
-         options.AddOption("SitePlacement", SitePlacement.ToString());
-         options.AddOption("TessellationLevelOfDetail", TessellationLevelOfDetail.ToString());
-         options.AddOption("UseOnlyTriangulation", UseOnlyTriangulation.ToString());
-         options.AddOption("ActiveViewId", ActiveViewId.ToString());
-         options.AddOption("StoreIFCGUID", StoreIFCGUID.ToString());
-
-         // The active phase may not be valid if we are exporting multiple projects. However, if projects share a template that defines the phases,
-         // then the ActivePhaseId would likely be valid for all.  There is some small chance that the ActivePhaseId would be a valid, but different, phase
-         // in different projects, but that is unlikely enough that it seems worth warning against it but allowing the better functionality in general.
-         if (IFCPhaseAttributes.Validate(ActivePhaseId))
-            options.AddOption("ActivePhase", ActivePhaseId.ToString());
-
-         options.AddOption("FileType", IFCFileType.ToString());
-         string uiVersion = IFCUISettings.GetAssemblyVersion();
-         options.AddOption("AlternateUIVersion", uiVersion);
-
-         options.AddOption("ConfigName", Name);      // Add config name into the option for use in the exporter
-         options.AddOption("ExportUserDefinedPsetsFileName", ExportUserDefinedPsetsFileName);
-         options.AddOption("ExportUserDefinedParameterMappingFileName", ExportUserDefinedParameterMappingFileName);
-         options.AddOption("ExportRoomsInView", ExportRoomsInView.ToString());
-         options.AddOption("ExcludeFilter", ExcludeFilter.ToString());
-         options.AddOption("COBieCompanyInfo", COBieCompanyInfo);
-         options.AddOption("COBieProjectInfo", COBieProjectInfo);
-         options.AddOption("IncludeSteelElements", IncludeSteelElements.ToString());
-         options.AddOption("UseTypeNameOnlyForIfcType", UseTypeNameOnlyForIfcType.ToString());
-         options.AddOption("UseVisibleRevitNameAsEntityName", UseVisibleRevitNameAsEntityName.ToString());
-         options.AddOption("ExportAllPhases", ExportAllPhases.ToString());
-
-         // Add CRS information
-         options.AddOption("GeoRefCRSName", GeoRefCRSName != null? GeoRefCRSName : "");
-         options.AddOption("GeoRefCRSDesc", GeoRefCRSDesc != null ? GeoRefCRSDesc : "");
-         options.AddOption("GeoRefEPSGCode", GeoRefEPSGCode != null ? GeoRefEPSGCode : "");
-         options.AddOption("GeoRefGeodeticDatum", GeoRefGeodeticDatum != null ? GeoRefGeodeticDatum : "");
-         options.AddOption("GeoRefMapUnit", GeoRefMapUnit != null ? GeoRefMapUnit : "");
-      }
-
-
-      /// <summary>
-      /// Identifies the version selected by the user.
-      /// </summary>
-      public String FileVersionDescription
-      {
-         get
-         {
-            IFCVersionAttributes versionAttributes = new IFCVersionAttributes(IFCVersion);
-            return versionAttributes.ToString();
-         }
-      }
-
-      /// <summary>
-      /// Converts to the string to identify the configuration.
-      /// </summary>
-      /// <returns>The string to identify the configuration.</returns>
-      public override String ToString()
-      {
-         if (IsBuiltIn)
-         {
-            return "<" + Name + " " + Properties.Resources.Setup + ">";
-         }
-         return Name;
-      }
-
-      /// <summary>
-      /// Loads the propertie for this configuration from the input Json props.
-      /// </summary>
-      /// <param name="dictionary">Key, value pairs for each read in property.</param>
-      /// <param name="serializer">Json serializer used to load data. </param>
-      public void DeserializeFromJson(IDictionary<string, object> dictionary, JavaScriptSerializer serializer)
-      {
-         Type type = GetType();
-
-         // load in each property from the dictionary. 
-         foreach (var prop in dictionary)
-         {
-            string propName = prop.Key;
-            object propValue = prop.Value;
-
-            // have to special case ElementId to be able to load 
-            if (propName == "ActivePhaseId")
-            {
-               IDictionary<string, object> elemIdProps = serializer.ConvertToType<IDictionary<string, object>>(propValue);
-               ActivePhaseId = new ElementId(serializer.ConvertToType<int>(elemIdProps["IntegerValue"]));
-               continue;
-            }
-
-            // get the property info
-            PropertyInfo propInfo = type.GetProperty(propName);
-
-            // property removed/renamed..
-            if (propInfo == null)
-               continue;
-
-            // set direct for all the writeable props
-            if (propInfo.CanWrite)
-            {
-               propInfo.SetValue(this, serializer.ConvertToType(propValue, propInfo.PropertyType));
-               continue;
-            }
-
-            // need to set explicit member variables for ready only props.
-            if (propName == "IsBuiltIn")
-            {
-               m_isBuiltIn = serializer.ConvertToType<bool>(propValue);
-            }
-            else if (propName == "IsInSession")
-            {
-               m_isInSession = serializer.ConvertToType<bool>(propValue);
-            }
-         }
-      }
-   }
-
-   /// <summary>
-   /// Converter to handle specialize Deserialization for the Configurations. 
-   /// </summary>
-   public class IFCExportConfigurationConverter : JavaScriptConverter
-   {
-
-      public override IEnumerable<Type> SupportedTypes
-      {
-         //Define the ListItemCollection as a supported type.
-         get { return new ReadOnlyCollection<Type>(new List<Type>(new Type[] { typeof(IFCExportConfiguration) })); }
-      }
-
-      public override IDictionary<string, object> Serialize(object obj, JavaScriptSerializer serializer)
-      {
-         // no need to do any special serialization for this object, so don't use for that purpose
-         throw new NotImplementedException();
-      }
-
-      public override object Deserialize(IDictionary<string, object> dictionary, Type type, JavaScriptSerializer serializer)
-      {
-         if (dictionary == null)
-            throw new ArgumentNullException("dictionary");
-
-         if (type != typeof(IFCExportConfiguration))
-            return null;
-
-         // Create the instance to deserialize into.
-         IFCExportConfiguration config = IFCExportConfiguration.CreateDefaultConfiguration();
-         config.DeserializeFromJson(dictionary, serializer);
-         return config; 
-      }
-   }
->>>>>>> 5a426c5d
+﻿//
+// BIM IFC export alternate UI library: this library works with Autodesk(R) Revit(R) to provide an alternate user interface for the export of IFC files from Revit.
+// Copyright (C) 2012  Autodesk, Inc.
+// 
+// This library is free software; you can redistribute it and/or
+// modify it under the terms of the GNU Lesser General Public
+// License as published by the Free Software Foundation; either
+// version 2.1 of the License, or (at your option) any later version.
+//
+// This library is distributed in the hope that it will be useful,
+// but WITHOUT ANY WARRANTY; without even the implied warranty of
+// MERCHANTABILITY or FITNESS FOR A PARTICULAR PURPOSE.  See the GNU
+// Lesser General Public License for more details.
+//
+// You should have received a copy of the GNU Lesser General Public
+// License along with this library; if not, write to the Free Software
+// Foundation, Inc., 51 Franklin Street, Fifth Floor, Boston, MA  02110-1301  USA
+//
+using System;
+using System.Collections.Generic;
+using System.Collections.ObjectModel;
+using System.Reflection;
+using System.Web.Script.Serialization;
+
+using Autodesk.Revit.DB;
+using Autodesk.Revit.DB.IFC;
+
+using BIM.IFC.Export.UI.Properties;
+using Revit.IFC.Common.Enums;
+using Revit.IFC.Common.Extensions;
+
+namespace BIM.IFC.Export.UI
+{
+   /// <summary>
+   /// Represents a particular setup for an export to IFC.
+   /// </summary>
+   public class IFCExportConfiguration
+   {
+      // Items under General Tab
+      #region GeneralTab
+
+         /// <summary>
+         /// The IFCVersion of the configuration.
+         /// </summary>
+         public IFCVersion IFCVersion { get; set; } = IFCVersion.IFC2x3CV2;
+
+         private KnownERNames exchangeRequirement = KnownERNames.NotDefined;
+
+         public KnownERNames ExchangeRequirement {
+            get
+            {
+               return exchangeRequirement;
+            }
+            set
+            {
+               if (IFCExchangeRequirements.ExchangeRequirements.ContainsKey(IFCVersion))
+               {
+                  IList<KnownERNames> erList = IFCExchangeRequirements.ExchangeRequirements[IFCVersion];
+                  if (erList != null && erList.Contains(value))
+                     exchangeRequirement = value;
+               }
+            }
+         }
+
+         /// <summary>
+         /// The IFCFileFormat of the configuration.
+         /// </summary>
+         public IFCFileFormat IFCFileType { get; set; } = IFCFileFormat.Ifc;
+
+         /// <summary>
+         /// The phase of the document to export.
+         /// </summary>
+         public int ActivePhaseId { get; set; } = ElementId.InvalidElementId.IntegerValue;
+
+         /// <summary>
+         /// The level of space boundaries of the configuration.
+         /// </summary>
+         public int SpaceBoundaries { get; set; } = 0;
+
+         /// <summary>
+         /// The origin of the exported file: either shared coordinates (Site Survey Point), Project Base Point, or internal coordinates.
+         /// </summary>
+         public SiteTransformBasis SitePlacement { get; set; } = SiteTransformBasis.Shared;
+
+         /// <summary>
+         /// Whether or not to split walls and columns by building stories.
+         /// </summary>
+         public bool SplitWallsAndColumns { get; set; } = false;
+
+         /// <summary>
+         /// Value indicating whether steel elements should be exported.
+         /// </summary>
+         public bool IncludeSteelElements { get; set; } = true;
+
+         /// <summary>
+         /// Projected Coordinate System Name
+         /// </summary>
+         public string GeoRefCRSName { get; set; } = "";
+
+         /// <summary>
+         /// Projected Coordinate System Desccription
+         /// </summary>
+         public string GeoRefCRSDesc { get; set; } = "";
+
+         /// <summary>
+         /// EPSG Code for the Projected CRS
+         /// </summary>
+         public string GeoRefEPSGCode { get; set; } = "";
+
+         /// <summary>
+         /// The geodetic datum of the ProjectedCRS
+         /// </summary>
+         public string GeoRefGeodeticDatum { get; set; } = "";
+
+         /// <summary>
+         /// The Map Unit of the ProjectedCRS
+         /// </summary>
+         public string GeoRefMapUnit { get; set; } = "";
+
+         #region ProjectAddress
+
+            /// <summary>
+            /// Items to set from Project Address Dialog Box
+            /// Only the option boolean are going to be remembered as the Address information itself is obtained from ProjectInfo
+            /// </summary>
+            public IFCAddressItem ProjectAddress { get; set; } = new IFCAddressItem();
+
+         #endregion  // ProjectAddress
+
+      #endregion  // GeneralTab
+
+      // Items under Additional Content Tab
+      #region AdditionalContentTab
+
+      /// <summary>
+      /// True to include 2D elements supported by IFC export (notes and filled regions). 
+      /// False to exclude them.
+      /// </summary>
+      public bool Export2DElements { get; set; } = false;
+
+         /// <summary>
+         /// 
+         /// </summary>
+         public bool ExportLinkedFiles { get; set; } = false;
+
+         /// <summary>
+         /// True to export only the visible elements of the current view (based on filtering and/or element and category hiding). 
+         /// False to export the entire model.  
+         /// </summary>
+         public bool VisibleElementsOfCurrentView { get; set; } = false;
+
+         /// <summary>
+         /// True to export rooms if their bounding box intersect with the section box.
+         /// </summary>
+         /// <remarks>
+         /// If the section box isn't visible, then all the rooms are exported if this option is set.
+         /// </remarks>
+         public bool ExportRoomsInView { get; set; } = false;
+
+      #endregion     //AdditionalContentTab
+
+      // Items under Property Sets Tab
+      #region PropertySetsTab
+
+         /// <summary>
+         /// True to include the Revit-specific property sets based on parameter groups. 
+         /// False to exclude them.
+         /// </summary>
+         public bool ExportInternalRevitPropertySets { get; set; } = false;
+
+         /// <summary>
+         /// True to include the IFC common property sets. 
+         /// False to exclude them.
+         /// </summary>
+         public bool ExportIFCCommonPropertySets { get; set; } = true;
+
+         /// <summary>
+         /// Whether or not to include base quantities for model elements in the export data. 
+         /// Base quantities are generated from model geometry to reflect actual physical quantity values, independent of measurement rules or methods.
+         /// </summary>
+         public bool ExportBaseQuantities { get; set; } = false;
+
+         /// <summary>
+         /// True to allow exports of schedules as custom property sets.
+         /// False to exclude them.
+         /// </summary>
+         public bool ExportSchedulesAsPsets { get; set; } = false;
+
+         /// <summary>
+         /// True to export specific schedules.
+         /// </summary>
+         public bool? ExportSpecificSchedules { get; set; } = false;
+
+         /// <summary>
+         /// True to allow user defined property sets to be exported
+         /// False to ignore them
+         /// </summary>
+         public bool ExportUserDefinedPsets { get; set; } = false;
+
+         /// <summary>
+         /// The name of the file containing the user defined property sets to be exported.
+         /// </summary>
+         public string ExportUserDefinedPsetsFileName { get; set; } = "";
+
+         /// <summary>
+         /// True if the User decides to use the Parameter Mapping Table
+         /// False if the user decides to ignore it
+         /// </summary>
+         public bool ExportUserDefinedParameterMapping { get; set; } = false;
+
+         /// <summary>
+         /// The name of the file containing the user defined Parameter Mapping Table to be exported.
+         /// </summary>
+         public string ExportUserDefinedParameterMappingFileName { get; set; } = "";
+
+         #region ClassificationSettings
+
+            /// <summary>
+            /// Settings from the Classification Dialog Box
+            /// </summary>
+            public IFCClassification ClassificationSettings { get; set; } = new IFCClassification();
+
+         #endregion  // ClassificationSettings
+
+      #endregion  // PropertySetsTab
+
+
+      // Items under Level of Detail Tab
+      #region LevelOfDetailTab
+
+      /// <summary>
+      /// Value indicating the level of detail to be used by tessellation. Valid valus is between 0 to 1
+      /// </summary>
+      public double TessellationLevelOfDetail { get; set; } = 0.5;
+
+      #endregion  //LevelOfDetailTab 
+
+
+      // Items under Advanced Tab
+      #region AdvancedTab
+
+         /// <summary>
+         /// True to export the parts as independent building elements
+         /// False to export the parts with host element.
+         /// </summary>
+         public bool ExportPartsAsBuildingElements { get; set; } = false;
+
+         /// <summary>
+         /// True to allow exports of solid models when possible.
+         /// False to exclude them.
+         /// </summary>
+         public bool ExportSolidModelRep { get; set; } = false;
+
+         /// <summary>
+         /// True to use the active view when generating geometry.
+         /// False to use default export options.
+         /// </summary>
+         public bool UseActiveViewGeometry { get; set; } = false;
+
+         /// <summary>
+         /// True to use the family and type name for references. 
+         /// False to use the type name only.
+         /// </summary>
+         public bool UseFamilyAndTypeNameForReference { get; set; } = false;
+
+         /// <summary>
+         /// True to use a simplified approach to calculation of room volumes (based on extrusion of 2D room boundaries) which is also the default when exporting to IFC 2x2.   
+         /// False to use the Revit calculated room geometry to represent the room volumes (which is the default when exporting to IFC 2x3).
+         /// </summary>
+         public bool Use2DRoomBoundaryForVolume { get; set; } = false;
+
+         /// <summary>
+         /// True to include IFCSITE elevation in the site local placement origin.
+         /// </summary>
+         public bool IncludeSiteElevation { get; set; } = false;
+
+         /// <summary>
+         /// True to store the IFC GUID in the file after the export.  This will require manually saving the file to keep the parameter.
+         /// </summary>
+         public bool StoreIFCGUID { get; set; } = false;
+
+         /// <summary>
+         /// True to export bounding box.
+         /// False to exclude them.
+         /// </summary>
+         public bool ExportBoundingBox { get; set; } = false;
+
+         /// <summary>
+         /// Value indicating whether tessellated geometry should be kept only as triagulation
+         /// (Note: in IFC4_ADD2 IfcPolygonalFaceSet is introduced that can simplify the coplanar triangle faces into a polygonal face. This option skip this)
+         /// </summary>
+         public bool UseOnlyTriangulation { get; set; } = false;
+
+         /// <summary>
+         /// Value indicating whether only the Type name will be used to name the IfcTypeObject
+         /// </summary>
+         public bool UseTypeNameOnlyForIfcType { get; set; } = false;
+
+         /// <summary>
+         /// Value indicating whether the IFC Entity Name will use visible Revit Name
+         /// </summary>
+         public bool UseVisibleRevitNameAsEntityName { get; set; } = false;
+
+         /// <summary>
+         /// Value indicating whether to export all phases in the view or not
+         /// </summary>
+         public bool ExportAllPhases { get; set; } = false;
+
+      #endregion  // AdvancedTab
+
+
+      // Items under Entities to Export Tab
+      #region EntitiesToExportTab
+
+      /// <summary>
+      /// Exclude filter string (element list in an arrary, seperated with semicolon ';')
+      /// </summary>
+      public string ExcludeFilter { get; set; } = "";
+
+      #endregion  // EntitiesToExportTab
+
+
+      // Items under COBie Tab
+      #region COBieTab
+
+         /// <summary>
+         /// COBie specific company information (from a dedicated tab)
+         /// </summary>
+         public string COBieCompanyInfo { get; set; } = "";
+
+         /// <summary>
+         /// COBie specific project information (from a dedicated tab)
+         /// </summary>
+         public string COBieProjectInfo { get; set; } = "";
+
+      #endregion     // COBieTab
+
+      /// <summary>
+      /// The name of the configuration.
+      /// </summary>
+      public string Name { get; set; } = "";
+
+      /// <summary>
+      /// Id of the active view.
+      /// </summary>
+      [ScriptIgnore] 
+      public int ActiveViewId { get; set; } = ElementId.InvalidElementId.IntegerValue;
+
+      private bool m_isBuiltIn = false;
+      private bool m_isInSession = false;
+      private static IFCExportConfiguration s_inSessionConfiguration = null;
+
+      /// <summary>
+      /// Whether the configuration is builtIn or not.
+      /// </summary>
+      [ScriptIgnore]
+      public bool IsBuiltIn
+      {
+         get
+         {
+            return m_isBuiltIn;
+         }
+      }
+
+      /// <summary>
+      /// Whether the configuration is in-session or not.
+      /// </summary>
+      [ScriptIgnore]
+      public bool IsInSession
+      {
+         get
+         {
+            return m_isInSession;
+         }
+      }
+
+      /// <summary>
+      /// Creates a new default configuration.
+      /// </summary>
+      /// <returns>The new default configuration.</returns>
+      public static IFCExportConfiguration CreateDefaultConfiguration()
+      {
+         IFCExportConfiguration defConfig = new IFCExportConfiguration
+         {
+            Name = "<< Default >>"
+         };
+         return defConfig;
+      }
+
+      /// <summary>
+      /// Constructs a default configuration.
+      /// </summary>
+      public IFCExportConfiguration()
+      {
+      }
+
+      /// <summary>
+      /// Creates a builtIn configuration by particular options.
+      /// </summary>
+      /// <param name="name">The configuration name.</param>
+      /// <param name="ifcVersion">The IFCVersion.</param>
+      /// <param name="spaceBoundaries">The space boundary level.</param>
+      /// <param name="exportBaseQuantities">The ExportBaseQuantities.</param>
+      /// <param name="splitWalls">The SplitWallsAndColumns option.</param>
+      /// <param name="internalSets">The ExportInternalRevitPropertySets option.</param>
+      /// <param name="schedulesAsPSets">The ExportSchedulesAsPsets option.</param>
+      /// <param name="userDefinedPSets">The ExportUserDefinedPsets option.</param>
+      /// <param name="PlanElems2D">The Export2DElements option.</param>
+      /// <param name="exportBoundingBox">The exportBoundingBox option.</param>
+      /// <param name="exportLinkedFiles">The exportLinkedFiles option.</param>
+      /// <returns>The builtIn configuration.</returns>
+      public static IFCExportConfiguration CreateBuiltInConfiguration(string name,
+                                 IFCVersion ifcVersion,
+                                 int spaceBoundaries,
+                                 bool exportBaseQuantities,
+                                 bool splitWalls,
+                                 bool internalSets,
+                                 bool schedulesAsPSets,
+                                 bool userDefinedPSets,
+                                 bool userDefinedParameterMapping,
+                                 bool PlanElems2D,
+                                 bool exportBoundingBox,
+                                 bool exportLinkedFiles,
+                                 string excludeFilter = "",
+                                 bool includeSteelElements = false,
+                                 KnownERNames exchangeRequirement = KnownERNames.NotDefined)
+      {
+         IFCExportConfiguration configuration = new IFCExportConfiguration();
+
+         // Items from General Tab
+         configuration.Name = name;
+         configuration.IFCVersion = ifcVersion;
+         configuration.ExchangeRequirement = exchangeRequirement;
+         configuration.IFCFileType = IFCFileFormat.Ifc;
+         configuration.ActivePhaseId = ElementId.InvalidElementId.IntegerValue;
+         configuration.SpaceBoundaries = spaceBoundaries;
+
+         configuration.SplitWallsAndColumns = splitWalls;
+         configuration.IncludeSteelElements = includeSteelElements;
+
+         // Items from Additional Content Tab
+         configuration.Export2DElements = PlanElems2D;
+         configuration.ExportLinkedFiles = exportLinkedFiles;
+
+         // Items from Property Sets Tab
+         configuration.ExportInternalRevitPropertySets = internalSets;
+         configuration.ExportBaseQuantities = exportBaseQuantities;
+         configuration.ExportSchedulesAsPsets = schedulesAsPSets;
+         configuration.ExportUserDefinedPsets = userDefinedPSets;
+         configuration.ExportUserDefinedPsetsFileName = System.IO.Path.GetDirectoryName(System.Reflection.Assembly.GetExecutingAssembly().Location) + @"\" + name + @".txt";
+         configuration.ExportUserDefinedParameterMapping = userDefinedParameterMapping;
+
+         // Items from Advanced Tab
+         configuration.ExportBoundingBox = exportBoundingBox;
+
+         // Items from the Entities to Export Tab
+         configuration.ExcludeFilter = excludeFilter;
+
+         configuration.m_isBuiltIn = true;
+         configuration.m_isInSession = false;
+
+         return configuration;
+      }
+
+      public IFCExportConfiguration Clone()
+      {
+         IFCExportConfiguration theClone = (IFCExportConfiguration)this.MemberwiseClone();
+         theClone.ProjectAddress = this.ProjectAddress.Clone();
+         theClone.ClassificationSettings = this.ClassificationSettings.Clone();
+         return theClone;
+      }
+      
+      /// <summary>
+      /// Duplicates this configuration by giving a new name.
+      /// </summary>
+      /// <param name="newName">The new name of the copy configuration.</param>
+      /// <returns>The duplicated configuration.</returns>
+      public IFCExportConfiguration Duplicate(String newName, bool makeEditable = false)
+      {
+         IFCExportConfiguration dup = Clone();
+         dup.Name = newName;
+         if (makeEditable)
+         {
+            dup.m_isBuiltIn = false;
+            dup.m_isInSession = false;
+         }
+         return dup;
+      }
+
+      /// <summary>
+      /// Gets the in-session configuration.
+      /// </summary>
+      /// <returns>The in-session configuration.</returns>
+      public static IFCExportConfiguration GetInSession()
+      {
+         if (s_inSessionConfiguration == null)
+         {
+            s_inSessionConfiguration = new IFCExportConfiguration();
+            s_inSessionConfiguration.Name = Resources.InSessionConfiguration;
+            s_inSessionConfiguration.ExportUserDefinedPsetsFileName = System.IO.Path.GetDirectoryName(System.Reflection.Assembly.GetExecutingAssembly().Location) + @"\DefaultUserDefinedParameterSets.txt";
+            s_inSessionConfiguration.ExportUserDefinedParameterMappingFileName = "";
+            s_inSessionConfiguration.m_isInSession = true;
+         }
+
+         return s_inSessionConfiguration;
+      }
+
+      /// <summary>
+      /// Set the in-session configuration to cache.
+      /// </summary>
+      /// <param name="configuration">The the in-session configuration.</param>
+      public static void SetInSession(IFCExportConfiguration configuration)
+      {
+         if (!configuration.IsInSession)
+         {
+            throw new ArgumentException("SetInSession requires an In-Session configuration", "configuration");
+         }
+         s_inSessionConfiguration = configuration;
+      }
+
+      /// <summary>
+      /// Updates the IFCExportOptions with the settings in this configuration.
+      /// </summary>
+      /// <param name="options">The IFCExportOptions to update.</param>
+      /// <param name="filterViewId">The id of the view that will be used to select which elements to export.</param>
+      public void UpdateOptions(IFCExportOptions options, ElementId filterViewId)
+      {
+         JavaScriptSerializer ser = new JavaScriptSerializer();
+         foreach (var prop in GetType().GetProperties())
+         {
+            switch (prop.Name)
+            {
+               case "Name":
+                  options.AddOption("ConfigName", Name);      // Add config name into the option for use in the exporter
+                  break;
+               case "IFCVersion":
+                  options.FileVersion = IFCVersion;
+                  break;
+               case "ActivePhaseId":
+                  if (IFCPhaseAttributes.Validate(ActivePhaseId))
+                     options.AddOption(prop.Name, ActivePhaseId.ToString());
+                  break;
+               case "SpaceBoundaries":
+                  options.SpaceBoundaryLevel = SpaceBoundaries;
+                  break;
+               case "SplitWallsAndColumns":
+                  options.WallAndColumnSplitting = SplitWallsAndColumns;
+                  break;
+               case "ExportBaseQuantities":
+                  options.ExportBaseQuantities = ExportBaseQuantities;
+                  break;
+               case "ProjectAddress":
+                  string projectAddrJsonString = ser.Serialize(ProjectAddress);
+                  options.AddOption(prop.Name, projectAddrJsonString);
+                  break;
+               case "ClassificationSettings":
+                  string classificationJsonStr = ser.Serialize(ClassificationSettings);
+                  options.AddOption(prop.Name, classificationJsonStr);
+                  break;
+               default:
+                  var propVal = prop.GetValue(this, null);
+                  if (propVal != null)
+                     options.AddOption(prop.Name, propVal.ToString());
+                  break;
+            }
+         }
+
+         options.FilterViewId = VisibleElementsOfCurrentView ? filterViewId : ElementId.InvalidElementId;
+
+         string uiVersion = IFCUISettings.GetAssemblyVersion();
+         options.AddOption("AlternateUIVersion", uiVersion);
+      }
+
+
+      /// <summary>
+      /// Identifies the version selected by the user.
+      /// </summary>
+      [ScriptIgnore]
+      public String FileVersionDescription
+      {
+         get
+         {
+            IFCVersionAttributes versionAttributes = new IFCVersionAttributes(IFCVersion);
+            return versionAttributes.ToString();
+         }
+      }
+
+      /// <summary>
+      /// Converts to the string to identify the configuration.
+      /// </summary>
+      /// <returns>The string to identify the configuration.</returns>
+      public override String ToString()
+      {
+         if (IsBuiltIn)
+         {
+            return "<" + Name + " " + Properties.Resources.Setup + ">";
+         }
+         return Name;
+      }
+
+      /// <summary>
+      /// Loads the propertie for this configuration from the input Json props.
+      /// </summary>
+      /// <param name="dictionary">Key, value pairs for each read in property.</param>
+      /// <param name="serializer">Json serializer used to load data. </param>
+      public void DeserializeFromJson(IDictionary<string, object> dictionary, JavaScriptSerializer serializer)
+      {
+         Type type = GetType();
+
+         // load in each property from the dictionary. 
+         foreach (var prop in dictionary)
+         {
+            string propName = prop.Key;
+            object propValue = prop.Value;
+
+            // get the property info
+            PropertyInfo propInfo = type.GetProperty(propName);
+
+            // property removed/renamed..
+            if (propInfo == null)
+               continue;
+
+            // set direct for all the writeable props
+            if (propInfo.CanWrite)
+            {
+               propInfo.SetValue(this, serializer.ConvertToType(propValue, propInfo.PropertyType));
+               continue;
+            }
+
+            // need to set explicit member variables for ready only props.
+            if (propName == "IsBuiltIn")
+            {
+               m_isBuiltIn = serializer.ConvertToType<bool>(propValue);
+            }
+            else if (propName == "IsInSession")
+            {
+               m_isInSession = serializer.ConvertToType<bool>(propValue);
+            }
+         }
+      }
+   }
+
+   /// <summary>
+   /// Converter to handle specialize Deserialization for the Configurations. 
+   /// </summary>
+   public class IFCExportConfigurationConverter : JavaScriptConverter
+   {
+
+      public override IEnumerable<Type> SupportedTypes
+      {
+         //Define the ListItemCollection as a supported type.
+         get { return new ReadOnlyCollection<Type>(new List<Type>(new Type[] { typeof(IFCExportConfiguration) })); }
+      }
+
+      public override IDictionary<string, object> Serialize(object obj, JavaScriptSerializer serializer)
+      {
+         // no need to do any special serialization for this object, so don't use for that purpose
+         throw new NotImplementedException();
+      }
+
+      public override object Deserialize(IDictionary<string, object> dictionary, Type type, JavaScriptSerializer serializer)
+      {
+         if (dictionary == null)
+            throw new ArgumentNullException("dictionary");
+
+         if (type != typeof(IFCExportConfiguration))
+            return null;
+
+         // Create the instance to deserialize into.
+         IFCExportConfiguration config = IFCExportConfiguration.CreateDefaultConfiguration();
+         config.DeserializeFromJson(dictionary, serializer);
+         return config; 
+      }
+   }
 }