﻿//
// BIM IFC export alternate UI library: this library works with Autodesk(R) Revit(R) to provide an alternate user interface for the export of IFC files from Revit.
// Copyright (C) 2016  Autodesk, Inc.
// 
// This library is free software; you can redistribute it and/or
// modify it under the terms of the GNU Lesser General Public
// License as published by the Free Software Foundation; either
// version 2.1 of the License, or (at your option) any later version.
//
// This library is distributed in the hope that it will be useful,
// but WITHOUT ANY WARRANTY; without even the implied warranty of
// MERCHANTABILITY or FITNESS FOR A PARTICULAR PURPOSE.  See the GNU
// Lesser General Public License for more details.
//
// You should have received a copy of the GNU Lesser General Public
// License along with this library; if not, write to the Free Software
// Foundation, Inc., 51 Franklin Street, Fifth Floor, Boston, MA  02110-1301  USA
//

using System;
using System.Collections.Generic;
using System.Linq;
using System.Text;
using System.Web.Script.Serialization;

using Autodesk.Revit;
using Autodesk.Revit.DB;
using Autodesk.Revit.DB.IFC;
using Autodesk.Revit.DB.ExtensibleStorage;
using BIM.IFC.Export.UI.Properties;
using Revit.IFC.Common.Enums;

namespace BIM.IFC.Export.UI
{
   /// <summary>
   /// The map to store BuiltIn and Saved configurations.
   /// </summary>
   public class IFCExportConfigurationsMap
   {
      private Dictionary<String, IFCExportConfiguration> m_configurations = new Dictionary<String, IFCExportConfiguration>();
      private Schema m_schema = null;
      private Schema m_mapSchema = null;
      private static Guid s_schemaId = new Guid("A1E672E5-AC88-4933-A019-F9068402CFA7");
      private static Guid s_mapSchemaId = new Guid("DCB88B13-594F-44F6-8F5D-AE9477305AC3");

      // New schema based on json for the entire configuration instead of individual item
      private Schema m_jsonSchema = null;
      private static Guid s_jsonSchemaId = new Guid("C2A3E6FE-CE51-4F35-8FF1-20C34567B687");

      /// <summary>
      /// Constructs a default map.
      /// </summary>
      public IFCExportConfigurationsMap()
      {
      }

      /// <summary>
      /// Constructs a new map as a copy of an existing one.
      /// </summary>
      /// <param name="map">The specific map to copy.</param>
      public IFCExportConfigurationsMap(IFCExportConfigurationsMap map)
      {
         // Deep copy
         foreach (IFCExportConfiguration value in map.Values)
         {
            Add(value.Clone());
         }
      }

      /// <summary>
      /// Adds the built-in configurations to the map.
      /// </summary>
      public void AddBuiltInConfigurations()
      {
         // These are the built-in configurations.  Provide a more extensible means of storage.
         // Order of construction: name, version, space boundaries, QTO, split walls, internal sets, 2d elems, boundingBox
         Add(IFCExportConfiguration.CreateBuiltInConfiguration("IFC2x3 Coordination View 2.0", IFCVersion.IFC2x3CV2, 0, false, false, false, false, false, false, false, false, false, includeSteelElements: true));
         Add(IFCExportConfiguration.CreateBuiltInConfiguration("IFC2x3 Coordination View", IFCVersion.IFC2x3, 1, false, false, true, false, false, false, true, false, false, includeSteelElements: true));
         Add(IFCExportConfiguration.CreateBuiltInConfiguration("IFC2x3 GSA Concept Design BIM 2010", IFCVersion.IFCCOBIE, 2, true, true, true, false, false, false, true, true, false, includeSteelElements: true));
         Add(IFCExportConfiguration.CreateBuiltInConfiguration("IFC2x3 Basic FM Handover View", IFCVersion.IFC2x3BFM, 1, true, true, false, false, false, false, true, false, false, includeSteelElements: true));
         Add(IFCExportConfiguration.CreateBuiltInConfiguration("IFC2x2 Coordination View", IFCVersion.IFC2x2, 1, false, false, true, false, false, false, false, false, false));
         Add(IFCExportConfiguration.CreateBuiltInConfiguration("IFC2x3 COBie 2.4 Design Deliverable", IFCVersion.IFC2x3FM, 1, true, false, false, true, true, false, true, true, false, includeSteelElements: true));
         Add(IFCExportConfiguration.CreateBuiltInConfiguration("IFC4 Reference View [Architecture]", IFCVersion.IFC4RV, 0, true, false, false, false, false, false, false, false, false, includeSteelElements: true,
            exchangeRequirement:KnownERNames.Architecture));
         Add(IFCExportConfiguration.CreateBuiltInConfiguration("IFC4 Reference View [Structural]", IFCVersion.IFC4RV, 0, true, false, false, false, false, false, false, false, false, includeSteelElements: true,
            exchangeRequirement:KnownERNames.Structural));
         Add(IFCExportConfiguration.CreateBuiltInConfiguration("IFC4 Reference View [BuildingService]", IFCVersion.IFC4RV, 0, true, false, false, false, false, false, false, false, false, includeSteelElements: true,
            exchangeRequirement:KnownERNames.BuildingService));
         Add(IFCExportConfiguration.CreateBuiltInConfiguration("IFC4 Design Transfer View", IFCVersion.IFC4DTV, 0, true, false, false, false, false, false, false, false, false, includeSteelElements: true));
      }

      /// <summary>
      /// Adds the saved configuration from document to the map.
      /// </summary>
      public void AddSavedConfigurations()
      {
         try
         {
            if (m_schema == null)
            {
               m_schema = Schema.Lookup(s_schemaId);
            }
            if (m_mapSchema == null)
            {
               m_mapSchema = Schema.Lookup(s_mapSchemaId);
            }
            if (m_jsonSchema == null)
            {
               m_jsonSchema = Schema.Lookup(s_jsonSchemaId);
            }

            // In this latest schema, the entire configuration for one config is stored as a json string in the entirety
            if (m_jsonSchema != null)
            {
               foreach (DataStorage storedSetup in GetSavedConfigurations(m_jsonSchema))
               {
                  Entity configEntity = storedSetup.GetEntity(m_jsonSchema);
                  string configData = configEntity.Get<string>(s_configMapField);
                  JavaScriptSerializer ser = new JavaScriptSerializer();
                  IFCExportConfiguration configuration = ser.Deserialize<IFCExportConfiguration>(configData);

                  Add(configuration);
               }
               return; // if finds the config in map schema, return and skip finding the old schema.
            }

            // This is the older schema
            if (m_mapSchema != null)
            {
               foreach (DataStorage storedSetup in GetSavedConfigurations(m_mapSchema))
               {
                  Entity configEntity = storedSetup.GetEntity(m_mapSchema);
                  IDictionary<string, string> configMap = configEntity.Get<IDictionary<string, string>>(s_configMapField);
                  IFCExportConfiguration configuration = IFCExportConfiguration.CreateDefaultConfiguration();
                  if (configMap.ContainsKey(s_setupName))
                     configuration.Name = configMap[s_setupName];
                  if (configMap.ContainsKey(s_setupVersion))
                     configuration.IFCVersion = (IFCVersion)Enum.Parse(typeof(IFCVersion), configMap[s_setupVersion]);
                  if (configMap.ContainsKey(s_exchangeRequirement))
                     configuration.ExchangeRequirement = IFCExchangeRequirements.ParseEREnum(configMap[s_exchangeRequirement]);
                  if (configMap.ContainsKey(s_setupFileFormat))
                     configuration.IFCFileType = (IFCFileFormat)Enum.Parse(typeof(IFCFileFormat), configMap[s_setupFileFormat]);
                  if (configMap.ContainsKey(s_setupSpaceBoundaries))
                     configuration.SpaceBoundaries = int.Parse(configMap[s_setupSpaceBoundaries]);
                  if (configMap.ContainsKey(s_setupActivePhase))
                     configuration.ActivePhaseId = int.Parse(configMap[s_setupActivePhase]);
                  if (configMap.ContainsKey(s_setupQTO))
                     configuration.ExportBaseQuantities = bool.Parse(configMap[s_setupQTO]);
                  if (configMap.ContainsKey(s_setupCurrentView))
                     configuration.VisibleElementsOfCurrentView = bool.Parse(configMap[s_setupCurrentView]);
                  if (configMap.ContainsKey(s_splitWallsAndColumns))
                     configuration.SplitWallsAndColumns = bool.Parse(configMap[s_splitWallsAndColumns]);
                  if (configMap.ContainsKey(s_setupExport2D))
                     configuration.Export2DElements = bool.Parse(configMap[s_setupExport2D]);
                  if (configMap.ContainsKey(s_setupExportRevitProps))
                     configuration.ExportInternalRevitPropertySets = bool.Parse(configMap[s_setupExportRevitProps]);
                  if (configMap.ContainsKey(s_setupExportIFCCommonProperty))
                     configuration.ExportIFCCommonPropertySets = bool.Parse(configMap[s_setupExportIFCCommonProperty]);
                  if (configMap.ContainsKey(s_setupUse2DForRoomVolume))
                     configuration.Use2DRoomBoundaryForVolume = bool.Parse(configMap[s_setupUse2DForRoomVolume]);
                  if (configMap.ContainsKey(s_setupUseFamilyAndTypeName))
                     configuration.UseFamilyAndTypeNameForReference = bool.Parse(configMap[s_setupUseFamilyAndTypeName]);
                  if (configMap.ContainsKey(s_setupExportPartsAsBuildingElements))
                     configuration.ExportPartsAsBuildingElements = bool.Parse(configMap[s_setupExportPartsAsBuildingElements]);
                  if (configMap.ContainsKey(s_useActiveViewGeometry))
                     configuration.UseActiveViewGeometry = bool.Parse(configMap[s_useActiveViewGeometry]);
                  if (configMap.ContainsKey(s_setupExportSpecificSchedules))
                     configuration.ExportSpecificSchedules = bool.Parse(configMap[s_setupExportSpecificSchedules]);
                  if (configMap.ContainsKey(s_setupExportBoundingBox))
                     configuration.ExportBoundingBox = bool.Parse(configMap[s_setupExportBoundingBox]);
                  if (configMap.ContainsKey(s_setupExportSolidModelRep))
                     configuration.ExportSolidModelRep = bool.Parse(configMap[s_setupExportSolidModelRep]);
                  if (configMap.ContainsKey(s_setupExportSchedulesAsPsets))
                     configuration.ExportSchedulesAsPsets = bool.Parse(configMap[s_setupExportSchedulesAsPsets]);
                  if (configMap.ContainsKey(s_setupExportUserDefinedPsets))
                     configuration.ExportUserDefinedPsets = bool.Parse(configMap[s_setupExportUserDefinedPsets]);
                  if (configMap.ContainsKey(s_setupExportUserDefinedPsetsFileName))
                     configuration.ExportUserDefinedPsetsFileName = configMap[s_setupExportUserDefinedPsetsFileName];
                  if (configMap.ContainsKey(s_setupExportUserDefinedParameterMapping))
                     configuration.ExportUserDefinedParameterMapping = bool.Parse(configMap[s_setupExportUserDefinedParameterMapping]);
                  if (configMap.ContainsKey(s_setupExportUserDefinedParameterMappingFileName))
                     configuration.ExportUserDefinedParameterMappingFileName = configMap[s_setupExportUserDefinedParameterMappingFileName];
                  if (configMap.ContainsKey(s_setupExportLinkedFiles))
                     configuration.ExportLinkedFiles = bool.Parse(configMap[s_setupExportLinkedFiles]);
                  if (configMap.ContainsKey(s_setupIncludeSiteElevation))
                     configuration.IncludeSiteElevation = bool.Parse(configMap[s_setupIncludeSiteElevation]);
                  if (configMap.ContainsKey(s_setupStoreIFCGUID))
                     configuration.StoreIFCGUID = bool.Parse(configMap[s_setupStoreIFCGUID]);
                  if (configMap.ContainsKey(s_setupExportRoomsInView))
                     configuration.ExportRoomsInView = bool.Parse(configMap[s_setupExportRoomsInView]);
                  if (configMap.ContainsKey(s_includeSteelElements))
                     configuration.IncludeSteelElements = bool.Parse(configMap[s_includeSteelElements]);
                  if (configMap.ContainsKey(s_useTypeNameOnlyForIfcType))
                     configuration.UseTypeNameOnlyForIfcType = bool.Parse(configMap[s_useTypeNameOnlyForIfcType]);
                  if (configMap.ContainsKey(s_useVisibleRevitNameAsEntityName))
                     configuration.UseVisibleRevitNameAsEntityName = bool.Parse(configMap[s_useVisibleRevitNameAsEntityName]);
                  if (configMap.ContainsKey(s_exportAllPhases))
                     configuration.ExportAllPhases = bool.Parse(configMap[s_exportAllPhases]);
                  if (configMap.ContainsKey(s_useOnlyTriangulation))
                     configuration.UseOnlyTriangulation = bool.Parse(configMap[s_useOnlyTriangulation]);
                  if (configMap.ContainsKey(s_setupTessellationLevelOfDetail))
                     configuration.TessellationLevelOfDetail = double.Parse(configMap[s_setupTessellationLevelOfDetail]);
                  if (configMap.ContainsKey(s_setupSitePlacement))
                  {
                     SiteTransformBasis siteTrfBasis = SiteTransformBasis.Shared;
                     if (Enum.TryParse(configMap[s_setupSitePlacement], out siteTrfBasis))
                        configuration.SitePlacement = siteTrfBasis;
                  }
                  // Geo Reference info
                  if (configMap.ContainsKey(s_geoRefCRSName))
                     configuration.GeoRefCRSName = configMap[s_geoRefCRSName];
                  if (configMap.ContainsKey(s_geoRefCRSDesc))
                     configuration.GeoRefCRSDesc = configMap[s_geoRefCRSDesc];
                  if (configMap.ContainsKey(s_geoRefEPSGCode))
                     configuration.GeoRefEPSGCode = configMap[s_geoRefEPSGCode];
                  if (configMap.ContainsKey(s_geoRefGeodeticDatum))
                     configuration.GeoRefGeodeticDatum = configMap[s_geoRefGeodeticDatum];
                  if (configMap.ContainsKey(s_geoRefMapUnit))
                     configuration.GeoRefMapUnit = configMap[s_geoRefMapUnit];

                  Add(configuration);
               }
               return; // if finds the config in map schema, return and skip finding the old schema.
            }

            // find the config in old schema.
            if (m_schema != null)
            {
               foreach (DataStorage storedSetup in GetSavedConfigurations(m_schema))
               {
                  Entity configEntity = storedSetup.GetEntity(m_schema);
                  IFCExportConfiguration configuration = IFCExportConfiguration.CreateDefaultConfiguration();
                  configuration.Name = configEntity.Get<String>(s_setupName);
                  configuration.IFCVersion = (IFCVersion)configEntity.Get<int>(s_setupVersion);
                  configuration.ExchangeRequirement = IFCExchangeRequirements.ParseEREnum(configEntity.Get<String>(s_exchangeRequirement));
                  configuration.IFCFileType = (IFCFileFormat)configEntity.Get<int>(s_setupFileFormat);
                  configuration.SpaceBoundaries = configEntity.Get<int>(s_setupSpaceBoundaries);
                  configuration.ExportBaseQuantities = configEntity.Get<bool>(s_setupQTO);
                  configuration.SplitWallsAndColumns = configEntity.Get<bool>(s_splitWallsAndColumns);
                  configuration.Export2DElements = configEntity.Get<bool>(s_setupExport2D);
                  configuration.ExportInternalRevitPropertySets = configEntity.Get<bool>(s_setupExportRevitProps);
                  Field fieldIFCCommonPropertySets = m_schema.GetField(s_setupExportIFCCommonProperty);
                  if (fieldIFCCommonPropertySets != null)
                     configuration.ExportIFCCommonPropertySets = configEntity.Get<bool>(s_setupExportIFCCommonProperty);
                  configuration.Use2DRoomBoundaryForVolume = configEntity.Get<bool>(s_setupUse2DForRoomVolume);
                  configuration.UseFamilyAndTypeNameForReference = configEntity.Get<bool>(s_setupUseFamilyAndTypeName);
                  Field fieldPartsAsBuildingElements = m_schema.GetField(s_setupExportPartsAsBuildingElements);
                  if (fieldPartsAsBuildingElements != null)
                     configuration.ExportPartsAsBuildingElements = configEntity.Get<bool>(s_setupExportPartsAsBuildingElements);
                  Field fieldExportBoundingBox = m_schema.GetField(s_setupExportBoundingBox);
                  if (fieldExportBoundingBox != null)
                     configuration.ExportBoundingBox = configEntity.Get<bool>(s_setupExportBoundingBox);
                  Field fieldExportSolidModelRep = m_schema.GetField(s_setupExportSolidModelRep);
                  if (fieldExportSolidModelRep != null)
                     configuration.ExportSolidModelRep = configEntity.Get<bool>(s_setupExportSolidModelRep);
                  Field fieldExportSchedulesAsPsets = m_schema.GetField(s_setupExportSchedulesAsPsets);
                  if (fieldExportSchedulesAsPsets != null)
                     configuration.ExportSchedulesAsPsets = configEntity.Get<bool>(s_setupExportSchedulesAsPsets);
                  Field fieldExportUserDefinedPsets = m_schema.GetField(s_setupExportUserDefinedPsets);
                  if (fieldExportUserDefinedPsets != null)
                     configuration.ExportUserDefinedPsets = configEntity.Get<bool>(s_setupExportUserDefinedPsets);
                  Field fieldExportUserDefinedPsetsFileName = m_schema.GetField(s_setupExportUserDefinedPsetsFileName);
                  if (fieldExportUserDefinedPsetsFileName != null)
                     configuration.ExportUserDefinedPsetsFileName = configEntity.Get<string>(s_setupExportUserDefinedPsetsFileName);

                  Field fieldExportUserDefinedParameterMapingTable = m_schema.GetField(s_setupExportUserDefinedParameterMapping);
                  if (fieldExportUserDefinedParameterMapingTable != null)
                     configuration.ExportUserDefinedParameterMapping = configEntity.Get<bool>(s_setupExportUserDefinedParameterMapping);

                  Field fieldExportUserDefinedParameterMappingFileName = m_schema.GetField(s_setupExportUserDefinedParameterMappingFileName);
                  if (fieldExportUserDefinedParameterMappingFileName != null)
                     configuration.ExportUserDefinedParameterMappingFileName = configEntity.Get<string>(s_setupExportUserDefinedParameterMappingFileName);

                  Field fieldExportLinkedFiles = m_schema.GetField(s_setupExportLinkedFiles);
                  if (fieldExportLinkedFiles != null)
                     configuration.ExportLinkedFiles = configEntity.Get<bool>(s_setupExportLinkedFiles);
                  Field fieldIncludeSiteElevation = m_schema.GetField(s_setupIncludeSiteElevation);
                  if (fieldIncludeSiteElevation != null)
                     configuration.IncludeSiteElevation = configEntity.Get<bool>(s_setupIncludeSiteElevation);
                  Field fieldStoreIFCGUID = m_schema.GetField(s_setupStoreIFCGUID);
                  if (fieldStoreIFCGUID != null)
                     configuration.StoreIFCGUID = configEntity.Get<bool>(s_setupStoreIFCGUID);
                  Field fieldActivePhase = m_schema.GetField(s_setupActivePhase);
                  if (fieldActivePhase != null)
                     configuration.ActivePhaseId = int.Parse(configEntity.Get<string>(s_setupActivePhase));
                  Field fieldExportRoomsInView = m_schema.GetField(s_setupExportRoomsInView);
                  if (fieldExportRoomsInView != null)
                     configuration.ExportRoomsInView = configEntity.Get<bool>(s_setupExportRoomsInView);
                  Field fieldIncludeSteelElements = m_schema.GetField(s_includeSteelElements);
                  if (fieldIncludeSteelElements != null)
                     configuration.IncludeSteelElements = configEntity.Get<bool>(s_includeSteelElements);
                  Field fieldUseOnlyTriangulation = m_schema.GetField(s_useOnlyTriangulation);
                  if (fieldUseOnlyTriangulation != null)
                     configuration.UseOnlyTriangulation = configEntity.Get<bool>(s_useOnlyTriangulation);
                  Field fieldUseTypeNameOnlyForIfcType = m_schema.GetField(s_useTypeNameOnlyForIfcType);
                  if (fieldUseTypeNameOnlyForIfcType != null)
                     configuration.UseTypeNameOnlyForIfcType = configEntity.Get<bool>(s_useTypeNameOnlyForIfcType);
                  Field fieldUseVisibleRevitNameAsEntityName = m_schema.GetField(s_useVisibleRevitNameAsEntityName);
                  if (fieldUseVisibleRevitNameAsEntityName != null)
                     configuration.UseVisibleRevitNameAsEntityName = configEntity.Get<bool>(s_useVisibleRevitNameAsEntityName);
                  Field fieldExportAllPhases = m_schema.GetField(s_exportAllPhases);
                  if (fieldExportAllPhases != null)
                     configuration.ExportAllPhases = configEntity.Get<bool>(s_exportAllPhases);
                  Field fieldTessellationLevelOfDetail = m_schema.GetField(s_setupTessellationLevelOfDetail);
                  if (fieldTessellationLevelOfDetail != null)
                     configuration.TessellationLevelOfDetail = configEntity.Get<double>(s_setupTessellationLevelOfDetail);

                  Add(configuration);
               }
            }
         }
         catch (System.Exception)
         {
            // to avoid fail to show the dialog if any exception throws in reading schema.
         }
      }

      // The MapField is to defined the map<string,string> in schema. 
      // Please don't change the name values, it affects the schema.
      private const string s_configMapField = "MapField";
      // The following are the keys in the MapField in older schema. For oldest schema, they are simple fields.
      // In the latest schema (json based schema), there is no need for individual fields. The entire configuration is stored in one json string
      private const string s_setupName = "Name";
      private const string s_setupVersion = "Version";
      private const string s_exchangeRequirement = "ExchangeRequirement";
      private const string s_setupFileFormat = "FileFormat";
      private const string s_setupSpaceBoundaries = "SpaceBoundaryLevel";
      private const string s_setupQTO = "ExportBaseQuantities";
      private const string s_splitWallsAndColumns = "SplitWallsAndColumns";
      private const string s_setupCurrentView = "VisibleElementsInCurrentView";
      private const string s_setupExport2D = "Export2DElements";
      private const string s_setupExportRevitProps = "ExportInternalRevitPropertySets";
      private const string s_setupExportIFCCommonProperty = "ExportIFCCommonPropertySets";
      private const string s_setupUse2DForRoomVolume = "Use2DBoundariesForRoomVolume";
      private const string s_setupUseFamilyAndTypeName = "UseFamilyAndTypeNameForReference";
      private const string s_setupExportPartsAsBuildingElements = "ExportPartsAsBuildingElements";
      private const string s_useActiveViewGeometry = "UseActiveViewGeometry";
      private const string s_setupExportSpecificSchedules = "ExportSpecificSchedules";
      private const string s_setupExportBoundingBox = "ExportBoundingBox";
      private const string s_setupExportSolidModelRep = "ExportSolidModelRep";
      private const string s_setupExportSchedulesAsPsets = "ExportSchedulesAsPsets";
      private const string s_setupExportUserDefinedPsets = "ExportUserDefinedPsets";
      private const string s_setupExportUserDefinedPsetsFileName = "ExportUserDefinedPsetsFileName";
      private const string s_setupExportUserDefinedParameterMapping = "ExportUserDefinedParameterMapping";
      private const string s_setupExportUserDefinedParameterMappingFileName = "ExportUserDefinedParameterMappingFileName";
      private const string s_setupExportLinkedFiles = "ExportLinkedFiles";
      private const string s_setupIncludeSiteElevation = "IncludeSiteElevation";
      private const string s_setupTessellationLevelOfDetail = "TessellationLevelOfDetail";
      private const string s_useOnlyTriangulation = "UseOnlyTriangulation";
      private const string s_setupStoreIFCGUID = "StoreIFCGUID";
      private const string s_setupActivePhase = "ActivePhase";
      private const string s_setupExportRoomsInView = "ExportRoomsInView";
      private const string s_excludeFilter = "ExcludeFilter";
      private const string s_setupSitePlacement = "SitePlacement";
      private const string s_useTypeNameOnlyForIfcType = "UseTypeNameOnlyForIfcType";
      private const string s_useVisibleRevitNameAsEntityName = "UseVisibleRevitNameAsEntityName";
      private const string s_exportAllPhases = "ExportAllPhases";
      // Used for COBie 2.4
      private const string s_cobieCompanyInfo = "COBieCompanyInfo";
      private const string s_cobieProjectInfo = "COBieProjectInfo";
      private const string s_includeSteelElements = "IncludeSteelElements";
      // Geo Reference info
      private const string s_geoRefCRSName = "GeoRefCRSName";
      private const string s_geoRefCRSDesc = "GeoRefCRSDesc";
      private const string s_geoRefEPSGCode = "GeoRefEPSGCode";
      private const string s_geoRefGeodeticDatum = "GeoRefGeodeticDatum";
      private const string s_geoRefMapUnit = "GeoRefMapUnit";

      /// <summary>
      /// Updates the setups to save into the document.
      /// </summary>
      public void UpdateSavedConfigurations()
      {
         // delete the old schema and the DataStorage.
         if (m_schema == null)
         {
            m_schema = Schema.Lookup(s_schemaId);
         }
         if (m_schema != null)
         {
            IList<DataStorage> oldSavedConfigurations = GetSavedConfigurations(m_schema);
            if (oldSavedConfigurations.Count > 0)
            {
               Transaction deleteTransaction = new Transaction(IFCCommandOverrideApplication.TheDocument,
                   Properties.Resources.DeleteOldSetups);
               try
               {
                  deleteTransaction.Start();
                  List<ElementId> dataStorageToDelete = new List<ElementId>();
                  foreach (DataStorage dataStorage in oldSavedConfigurations)
                  {
                     dataStorageToDelete.Add(dataStorage.Id);
                  }
                  IFCCommandOverrideApplication.TheDocument.Delete(dataStorageToDelete);
                  deleteTransaction.Commit();
               }
               catch (System.Exception)
               {
                  if (deleteTransaction.HasStarted())
                     deleteTransaction.RollBack();
               }
            }
         }

         // delete the old schema and the DataStorage.
         if (m_mapSchema == null)
         {
            m_mapSchema = Schema.Lookup(s_mapSchemaId);
         }
         if (m_mapSchema != null)
         {
            IList<DataStorage> oldSavedConfigurations = GetSavedConfigurations(m_mapSchema);
            if (oldSavedConfigurations.Count > 0)
            {
               Transaction deleteTransaction = new Transaction(IFCCommandOverrideApplication.TheDocument,
                   Properties.Resources.DeleteOldSetups);
               try
               {
                  deleteTransaction.Start();
                  List<ElementId> dataStorageToDelete = new List<ElementId>();
                  foreach (DataStorage dataStorage in oldSavedConfigurations)
                  {
                     dataStorageToDelete.Add(dataStorage.Id);
                  }
                  IFCCommandOverrideApplication.TheDocument.Delete(dataStorageToDelete);
                  deleteTransaction.Commit();
               }
               catch (System.Exception)
               {
                  if (deleteTransaction.HasStarted())
                     deleteTransaction.RollBack();
               }
            }
         }

         // update the configurations to new map schema.
         if (m_jsonSchema == null)
         {
            m_jsonSchema = Schema.Lookup(s_jsonSchemaId);
         }

         // Are there any setups to save or resave?
         List<IFCExportConfiguration> setupsToSave = new List<IFCExportConfiguration>();
         foreach (IFCExportConfiguration configuration in m_configurations.Values)
         {
            if (configuration.IsBuiltIn)
               continue;

            // Store in-session settings in the cached in-session configuration
            if (configuration.IsInSession)
            {
               IFCExportConfiguration.SetInSession(configuration);
               continue;
            }

            setupsToSave.Add(configuration);
         }

         // If there are no setups to save, and if the schema is not present (which means there are no
         // previously existing setups which might have been deleted) we can skip the rest of this method.
         if (setupsToSave.Count <= 0 && m_jsonSchema == null)
            return;

         if (m_jsonSchema == null)
         {
            SchemaBuilder builder = new SchemaBuilder(s_jsonSchemaId);
            builder.SetSchemaName("IFCExportConfigurationMap");
            builder.AddSimpleField(s_configMapField, typeof(String));
            m_jsonSchema = builder.Finish();
         }

         // Overwrite all saved configs with the new list
         Transaction transaction = new Transaction(IFCCommandOverrideApplication.TheDocument, Properties.Resources.UpdateExportSetups);
         try
         {
            transaction.Start();
            IList<DataStorage> savedConfigurations = GetSavedConfigurations(m_jsonSchema);
            int savedConfigurationCount = savedConfigurations.Count<DataStorage>();
            int savedConfigurationIndex = 0;
            foreach (IFCExportConfiguration configuration in setupsToSave)
            {
               DataStorage configStorage;
               if (savedConfigurationIndex >= savedConfigurationCount)
               {
                  configStorage = DataStorage.Create(IFCCommandOverrideApplication.TheDocument);
               }
               else
               {
                  configStorage = savedConfigurations[savedConfigurationIndex];
                  savedConfigurationIndex++;
               }

<<<<<<< HEAD
               Entity mapEntity = new Entity(m_jsonSchema);
               JavaScriptSerializer ser = new JavaScriptSerializer();
               string configData = ser.Serialize(configuration);
               mapEntity.Set<string>(s_configMapField, configData);

=======
               Entity mapEntity = new Entity(m_mapSchema);
               IDictionary<string, string> mapData = new Dictionary<string, string>();
               mapData.Add(s_setupName, configuration.Name);
               mapData.Add(s_setupVersion, configuration.IFCVersion.ToString());
               mapData.Add(s_exchangeRequirement, configuration.ExchangeRequirement.ToString());
               mapData.Add(s_setupFileFormat, configuration.IFCFileType.ToString());
               mapData.Add(s_setupSpaceBoundaries, configuration.SpaceBoundaries.ToString());
               mapData.Add(s_setupQTO, configuration.ExportBaseQuantities.ToString());
               mapData.Add(s_setupCurrentView, configuration.VisibleElementsOfCurrentView.ToString());
               mapData.Add(s_splitWallsAndColumns, configuration.SplitWallsAndColumns.ToString());
               mapData.Add(s_setupExport2D, configuration.Export2DElements.ToString());
               mapData.Add(s_setupExportRevitProps, configuration.ExportInternalRevitPropertySets.ToString());
               mapData.Add(s_setupExportIFCCommonProperty, configuration.ExportIFCCommonPropertySets.ToString());
               mapData.Add(s_setupUse2DForRoomVolume, configuration.Use2DRoomBoundaryForVolume.ToString());
               mapData.Add(s_setupUseFamilyAndTypeName, configuration.UseFamilyAndTypeNameForReference.ToString());
               mapData.Add(s_setupExportPartsAsBuildingElements, configuration.ExportPartsAsBuildingElements.ToString());
               mapData.Add(s_useActiveViewGeometry, configuration.UseActiveViewGeometry.ToString());
               mapData.Add(s_setupExportSpecificSchedules, configuration.ExportSpecificSchedules.ToString());
               mapData.Add(s_setupExportBoundingBox, configuration.ExportBoundingBox.ToString());
               mapData.Add(s_setupExportSolidModelRep, configuration.ExportSolidModelRep.ToString());
               mapData.Add(s_setupExportSchedulesAsPsets, configuration.ExportSchedulesAsPsets.ToString());
               mapData.Add(s_setupExportUserDefinedPsets, configuration.ExportUserDefinedPsets.ToString());
               mapData.Add(s_setupExportUserDefinedPsetsFileName, configuration.ExportUserDefinedPsetsFileName);
               mapData.Add(s_setupExportUserDefinedParameterMapping, configuration.ExportUserDefinedParameterMapping.ToString());
               mapData.Add(s_setupExportUserDefinedParameterMappingFileName, configuration.ExportUserDefinedParameterMappingFileName);
               mapData.Add(s_setupExportLinkedFiles, configuration.ExportLinkedFiles.ToString());
               mapData.Add(s_setupIncludeSiteElevation, configuration.IncludeSiteElevation.ToString());
               mapData.Add(s_setupStoreIFCGUID, configuration.StoreIFCGUID.ToString());
               mapData.Add(s_setupActivePhase, configuration.ActivePhaseId.ToString());
               mapData.Add(s_setupExportRoomsInView, configuration.ExportRoomsInView.ToString());
               mapData.Add(s_useOnlyTriangulation, configuration.UseOnlyTriangulation.ToString());
               mapData.Add(s_excludeFilter, configuration.ExcludeFilter.ToString());
               mapData.Add(s_setupSitePlacement, configuration.SitePlacement.ToString());
               mapData.Add(s_useTypeNameOnlyForIfcType, configuration.UseTypeNameOnlyForIfcType.ToString());
               mapData.Add(s_useVisibleRevitNameAsEntityName, configuration.UseVisibleRevitNameAsEntityName.ToString());
               mapData.Add(s_exportAllPhases, configuration.ExportAllPhases.ToString());
               mapData.Add(s_setupTessellationLevelOfDetail, configuration.TessellationLevelOfDetail.ToString());
               // For COBie v2.4
               mapData.Add(s_cobieCompanyInfo, configuration.COBieCompanyInfo);
               mapData.Add(s_cobieProjectInfo, configuration.COBieProjectInfo);
               mapData.Add(s_includeSteelElements, configuration.IncludeSteelElements.ToString());
               // Geo Reference info
               mapData.Add(s_geoRefCRSName, configuration.GeoRefCRSName);
               mapData.Add(s_geoRefCRSDesc, configuration.GeoRefCRSDesc);
               mapData.Add(s_geoRefEPSGCode, configuration.GeoRefEPSGCode);
               mapData.Add(s_geoRefGeodeticDatum, configuration.GeoRefGeodeticDatum);
               mapData.Add(s_geoRefMapUnit, configuration.GeoRefMapUnit);

               mapEntity.Set<IDictionary<string, String>>(s_configMapField, mapData);
>>>>>>> 5a426c5d
               configStorage.SetEntity(mapEntity);
            }

            List<ElementId> elementsToDelete = new List<ElementId>();
            for (; savedConfigurationIndex < savedConfigurationCount; savedConfigurationIndex++)
            {
               DataStorage configStorage = savedConfigurations[savedConfigurationIndex];
               elementsToDelete.Add(configStorage.Id);
            }
            if (elementsToDelete.Count > 0)
               IFCCommandOverrideApplication.TheDocument.Delete(elementsToDelete);

            transaction.Commit();
         }
         catch (System.Exception)
         {
            if (transaction.HasStarted())
               transaction.RollBack();
         }
      }

      /// <summary>
      /// Gets the saved setups from the document.
      /// </summary>
      /// <returns>The saved configurations.</returns>
      private IList<DataStorage> GetSavedConfigurations(Schema schema)
      {
         FilteredElementCollector collector = new FilteredElementCollector(IFCCommandOverrideApplication.TheDocument);
         collector.OfClass(typeof(DataStorage));
         Func<DataStorage, bool> hasTargetData = ds => (ds.GetEntity(schema) != null && ds.GetEntity(schema).IsValid());

         return collector.Cast<DataStorage>().Where<DataStorage>(hasTargetData).ToList<DataStorage>();
      }

      /// <summary>
      /// Adds a configuration to the map.
      /// </summary>
      /// <param name="configuration">The configuration.</param>
      public void Add(IFCExportConfiguration configuration)
      {
         m_configurations.Add(configuration.Name, configuration);
      }

      /// <summary>
      /// Remove a configuration by name.
      /// </summary>
      /// <param name="name">The name of configuration.</param>
      public void Remove(String name)
      {
         m_configurations.Remove(name);
      }

      /// <summary>
      /// Whether the map has the name of a configuration.
      /// </summary>
      /// <param name="name">The configuration name.</param>
      /// <returns>True for having the name, false otherwise.</returns>
      public bool HasName(String name)
      {
         if (name == null) return false;
         return m_configurations.ContainsKey(name);
      }

      /// <summary>
      /// The configuration by name.
      /// </summary>
      /// <param name="name">The name of a configuration.</param>
      /// <returns>The configuration of looking by name.</returns>
      public IFCExportConfiguration this[String name]
      {
         get
         {
            return m_configurations[name];
         }
      }

      /// <summary>
      /// The configurations in the map.
      /// </summary>
      public IEnumerable<IFCExportConfiguration> Values
      {
         get
         {
            return m_configurations.Values;
         }
      }
   }
}<|MERGE_RESOLUTION|>--- conflicted
+++ resolved
@@ -1,637 +1,585 @@
-﻿//
-// BIM IFC export alternate UI library: this library works with Autodesk(R) Revit(R) to provide an alternate user interface for the export of IFC files from Revit.
-// Copyright (C) 2016  Autodesk, Inc.
-// 
-// This library is free software; you can redistribute it and/or
-// modify it under the terms of the GNU Lesser General Public
-// License as published by the Free Software Foundation; either
-// version 2.1 of the License, or (at your option) any later version.
-//
-// This library is distributed in the hope that it will be useful,
-// but WITHOUT ANY WARRANTY; without even the implied warranty of
-// MERCHANTABILITY or FITNESS FOR A PARTICULAR PURPOSE.  See the GNU
-// Lesser General Public License for more details.
-//
-// You should have received a copy of the GNU Lesser General Public
-// License along with this library; if not, write to the Free Software
-// Foundation, Inc., 51 Franklin Street, Fifth Floor, Boston, MA  02110-1301  USA
-//
-
-using System;
-using System.Collections.Generic;
-using System.Linq;
-using System.Text;
-using System.Web.Script.Serialization;
-
-using Autodesk.Revit;
-using Autodesk.Revit.DB;
-using Autodesk.Revit.DB.IFC;
-using Autodesk.Revit.DB.ExtensibleStorage;
-using BIM.IFC.Export.UI.Properties;
-using Revit.IFC.Common.Enums;
-
-namespace BIM.IFC.Export.UI
-{
-   /// <summary>
-   /// The map to store BuiltIn and Saved configurations.
-   /// </summary>
-   public class IFCExportConfigurationsMap
-   {
-      private Dictionary<String, IFCExportConfiguration> m_configurations = new Dictionary<String, IFCExportConfiguration>();
-      private Schema m_schema = null;
-      private Schema m_mapSchema = null;
-      private static Guid s_schemaId = new Guid("A1E672E5-AC88-4933-A019-F9068402CFA7");
-      private static Guid s_mapSchemaId = new Guid("DCB88B13-594F-44F6-8F5D-AE9477305AC3");
-
-      // New schema based on json for the entire configuration instead of individual item
-      private Schema m_jsonSchema = null;
-      private static Guid s_jsonSchemaId = new Guid("C2A3E6FE-CE51-4F35-8FF1-20C34567B687");
-
-      /// <summary>
-      /// Constructs a default map.
-      /// </summary>
-      public IFCExportConfigurationsMap()
-      {
-      }
-
-      /// <summary>
-      /// Constructs a new map as a copy of an existing one.
-      /// </summary>
-      /// <param name="map">The specific map to copy.</param>
-      public IFCExportConfigurationsMap(IFCExportConfigurationsMap map)
-      {
-         // Deep copy
-         foreach (IFCExportConfiguration value in map.Values)
-         {
-            Add(value.Clone());
-         }
-      }
-
-      /// <summary>
-      /// Adds the built-in configurations to the map.
-      /// </summary>
-      public void AddBuiltInConfigurations()
-      {
-         // These are the built-in configurations.  Provide a more extensible means of storage.
-         // Order of construction: name, version, space boundaries, QTO, split walls, internal sets, 2d elems, boundingBox
-         Add(IFCExportConfiguration.CreateBuiltInConfiguration("IFC2x3 Coordination View 2.0", IFCVersion.IFC2x3CV2, 0, false, false, false, false, false, false, false, false, false, includeSteelElements: true));
-         Add(IFCExportConfiguration.CreateBuiltInConfiguration("IFC2x3 Coordination View", IFCVersion.IFC2x3, 1, false, false, true, false, false, false, true, false, false, includeSteelElements: true));
-         Add(IFCExportConfiguration.CreateBuiltInConfiguration("IFC2x3 GSA Concept Design BIM 2010", IFCVersion.IFCCOBIE, 2, true, true, true, false, false, false, true, true, false, includeSteelElements: true));
-         Add(IFCExportConfiguration.CreateBuiltInConfiguration("IFC2x3 Basic FM Handover View", IFCVersion.IFC2x3BFM, 1, true, true, false, false, false, false, true, false, false, includeSteelElements: true));
-         Add(IFCExportConfiguration.CreateBuiltInConfiguration("IFC2x2 Coordination View", IFCVersion.IFC2x2, 1, false, false, true, false, false, false, false, false, false));
-         Add(IFCExportConfiguration.CreateBuiltInConfiguration("IFC2x3 COBie 2.4 Design Deliverable", IFCVersion.IFC2x3FM, 1, true, false, false, true, true, false, true, true, false, includeSteelElements: true));
-         Add(IFCExportConfiguration.CreateBuiltInConfiguration("IFC4 Reference View [Architecture]", IFCVersion.IFC4RV, 0, true, false, false, false, false, false, false, false, false, includeSteelElements: true,
-            exchangeRequirement:KnownERNames.Architecture));
-         Add(IFCExportConfiguration.CreateBuiltInConfiguration("IFC4 Reference View [Structural]", IFCVersion.IFC4RV, 0, true, false, false, false, false, false, false, false, false, includeSteelElements: true,
-            exchangeRequirement:KnownERNames.Structural));
-         Add(IFCExportConfiguration.CreateBuiltInConfiguration("IFC4 Reference View [BuildingService]", IFCVersion.IFC4RV, 0, true, false, false, false, false, false, false, false, false, includeSteelElements: true,
-            exchangeRequirement:KnownERNames.BuildingService));
-         Add(IFCExportConfiguration.CreateBuiltInConfiguration("IFC4 Design Transfer View", IFCVersion.IFC4DTV, 0, true, false, false, false, false, false, false, false, false, includeSteelElements: true));
-      }
-
-      /// <summary>
-      /// Adds the saved configuration from document to the map.
-      /// </summary>
-      public void AddSavedConfigurations()
-      {
-         try
-         {
-            if (m_schema == null)
-            {
-               m_schema = Schema.Lookup(s_schemaId);
-            }
-            if (m_mapSchema == null)
-            {
-               m_mapSchema = Schema.Lookup(s_mapSchemaId);
-            }
-            if (m_jsonSchema == null)
-            {
-               m_jsonSchema = Schema.Lookup(s_jsonSchemaId);
-            }
-
-            // In this latest schema, the entire configuration for one config is stored as a json string in the entirety
-            if (m_jsonSchema != null)
-            {
-               foreach (DataStorage storedSetup in GetSavedConfigurations(m_jsonSchema))
-               {
-                  Entity configEntity = storedSetup.GetEntity(m_jsonSchema);
-                  string configData = configEntity.Get<string>(s_configMapField);
-                  JavaScriptSerializer ser = new JavaScriptSerializer();
-                  IFCExportConfiguration configuration = ser.Deserialize<IFCExportConfiguration>(configData);
-
-                  Add(configuration);
-               }
-               return; // if finds the config in map schema, return and skip finding the old schema.
-            }
-
-            // This is the older schema
-            if (m_mapSchema != null)
-            {
-               foreach (DataStorage storedSetup in GetSavedConfigurations(m_mapSchema))
-               {
-                  Entity configEntity = storedSetup.GetEntity(m_mapSchema);
-                  IDictionary<string, string> configMap = configEntity.Get<IDictionary<string, string>>(s_configMapField);
-                  IFCExportConfiguration configuration = IFCExportConfiguration.CreateDefaultConfiguration();
-                  if (configMap.ContainsKey(s_setupName))
-                     configuration.Name = configMap[s_setupName];
-                  if (configMap.ContainsKey(s_setupVersion))
-                     configuration.IFCVersion = (IFCVersion)Enum.Parse(typeof(IFCVersion), configMap[s_setupVersion]);
-                  if (configMap.ContainsKey(s_exchangeRequirement))
-                     configuration.ExchangeRequirement = IFCExchangeRequirements.ParseEREnum(configMap[s_exchangeRequirement]);
-                  if (configMap.ContainsKey(s_setupFileFormat))
-                     configuration.IFCFileType = (IFCFileFormat)Enum.Parse(typeof(IFCFileFormat), configMap[s_setupFileFormat]);
-                  if (configMap.ContainsKey(s_setupSpaceBoundaries))
-                     configuration.SpaceBoundaries = int.Parse(configMap[s_setupSpaceBoundaries]);
-                  if (configMap.ContainsKey(s_setupActivePhase))
-                     configuration.ActivePhaseId = int.Parse(configMap[s_setupActivePhase]);
-                  if (configMap.ContainsKey(s_setupQTO))
-                     configuration.ExportBaseQuantities = bool.Parse(configMap[s_setupQTO]);
-                  if (configMap.ContainsKey(s_setupCurrentView))
-                     configuration.VisibleElementsOfCurrentView = bool.Parse(configMap[s_setupCurrentView]);
-                  if (configMap.ContainsKey(s_splitWallsAndColumns))
-                     configuration.SplitWallsAndColumns = bool.Parse(configMap[s_splitWallsAndColumns]);
-                  if (configMap.ContainsKey(s_setupExport2D))
-                     configuration.Export2DElements = bool.Parse(configMap[s_setupExport2D]);
-                  if (configMap.ContainsKey(s_setupExportRevitProps))
-                     configuration.ExportInternalRevitPropertySets = bool.Parse(configMap[s_setupExportRevitProps]);
-                  if (configMap.ContainsKey(s_setupExportIFCCommonProperty))
-                     configuration.ExportIFCCommonPropertySets = bool.Parse(configMap[s_setupExportIFCCommonProperty]);
-                  if (configMap.ContainsKey(s_setupUse2DForRoomVolume))
-                     configuration.Use2DRoomBoundaryForVolume = bool.Parse(configMap[s_setupUse2DForRoomVolume]);
-                  if (configMap.ContainsKey(s_setupUseFamilyAndTypeName))
-                     configuration.UseFamilyAndTypeNameForReference = bool.Parse(configMap[s_setupUseFamilyAndTypeName]);
-                  if (configMap.ContainsKey(s_setupExportPartsAsBuildingElements))
-                     configuration.ExportPartsAsBuildingElements = bool.Parse(configMap[s_setupExportPartsAsBuildingElements]);
-                  if (configMap.ContainsKey(s_useActiveViewGeometry))
-                     configuration.UseActiveViewGeometry = bool.Parse(configMap[s_useActiveViewGeometry]);
-                  if (configMap.ContainsKey(s_setupExportSpecificSchedules))
-                     configuration.ExportSpecificSchedules = bool.Parse(configMap[s_setupExportSpecificSchedules]);
-                  if (configMap.ContainsKey(s_setupExportBoundingBox))
-                     configuration.ExportBoundingBox = bool.Parse(configMap[s_setupExportBoundingBox]);
-                  if (configMap.ContainsKey(s_setupExportSolidModelRep))
-                     configuration.ExportSolidModelRep = bool.Parse(configMap[s_setupExportSolidModelRep]);
-                  if (configMap.ContainsKey(s_setupExportSchedulesAsPsets))
-                     configuration.ExportSchedulesAsPsets = bool.Parse(configMap[s_setupExportSchedulesAsPsets]);
-                  if (configMap.ContainsKey(s_setupExportUserDefinedPsets))
-                     configuration.ExportUserDefinedPsets = bool.Parse(configMap[s_setupExportUserDefinedPsets]);
-                  if (configMap.ContainsKey(s_setupExportUserDefinedPsetsFileName))
-                     configuration.ExportUserDefinedPsetsFileName = configMap[s_setupExportUserDefinedPsetsFileName];
-                  if (configMap.ContainsKey(s_setupExportUserDefinedParameterMapping))
-                     configuration.ExportUserDefinedParameterMapping = bool.Parse(configMap[s_setupExportUserDefinedParameterMapping]);
-                  if (configMap.ContainsKey(s_setupExportUserDefinedParameterMappingFileName))
-                     configuration.ExportUserDefinedParameterMappingFileName = configMap[s_setupExportUserDefinedParameterMappingFileName];
-                  if (configMap.ContainsKey(s_setupExportLinkedFiles))
-                     configuration.ExportLinkedFiles = bool.Parse(configMap[s_setupExportLinkedFiles]);
-                  if (configMap.ContainsKey(s_setupIncludeSiteElevation))
-                     configuration.IncludeSiteElevation = bool.Parse(configMap[s_setupIncludeSiteElevation]);
-                  if (configMap.ContainsKey(s_setupStoreIFCGUID))
-                     configuration.StoreIFCGUID = bool.Parse(configMap[s_setupStoreIFCGUID]);
-                  if (configMap.ContainsKey(s_setupExportRoomsInView))
-                     configuration.ExportRoomsInView = bool.Parse(configMap[s_setupExportRoomsInView]);
-                  if (configMap.ContainsKey(s_includeSteelElements))
-                     configuration.IncludeSteelElements = bool.Parse(configMap[s_includeSteelElements]);
-                  if (configMap.ContainsKey(s_useTypeNameOnlyForIfcType))
-                     configuration.UseTypeNameOnlyForIfcType = bool.Parse(configMap[s_useTypeNameOnlyForIfcType]);
-                  if (configMap.ContainsKey(s_useVisibleRevitNameAsEntityName))
-                     configuration.UseVisibleRevitNameAsEntityName = bool.Parse(configMap[s_useVisibleRevitNameAsEntityName]);
-                  if (configMap.ContainsKey(s_exportAllPhases))
-                     configuration.ExportAllPhases = bool.Parse(configMap[s_exportAllPhases]);
-                  if (configMap.ContainsKey(s_useOnlyTriangulation))
-                     configuration.UseOnlyTriangulation = bool.Parse(configMap[s_useOnlyTriangulation]);
-                  if (configMap.ContainsKey(s_setupTessellationLevelOfDetail))
-                     configuration.TessellationLevelOfDetail = double.Parse(configMap[s_setupTessellationLevelOfDetail]);
-                  if (configMap.ContainsKey(s_setupSitePlacement))
-                  {
-                     SiteTransformBasis siteTrfBasis = SiteTransformBasis.Shared;
-                     if (Enum.TryParse(configMap[s_setupSitePlacement], out siteTrfBasis))
-                        configuration.SitePlacement = siteTrfBasis;
-                  }
-                  // Geo Reference info
-                  if (configMap.ContainsKey(s_geoRefCRSName))
-                     configuration.GeoRefCRSName = configMap[s_geoRefCRSName];
-                  if (configMap.ContainsKey(s_geoRefCRSDesc))
-                     configuration.GeoRefCRSDesc = configMap[s_geoRefCRSDesc];
-                  if (configMap.ContainsKey(s_geoRefEPSGCode))
-                     configuration.GeoRefEPSGCode = configMap[s_geoRefEPSGCode];
-                  if (configMap.ContainsKey(s_geoRefGeodeticDatum))
-                     configuration.GeoRefGeodeticDatum = configMap[s_geoRefGeodeticDatum];
-                  if (configMap.ContainsKey(s_geoRefMapUnit))
-                     configuration.GeoRefMapUnit = configMap[s_geoRefMapUnit];
-
-                  Add(configuration);
-               }
-               return; // if finds the config in map schema, return and skip finding the old schema.
-            }
-
-            // find the config in old schema.
-            if (m_schema != null)
-            {
-               foreach (DataStorage storedSetup in GetSavedConfigurations(m_schema))
-               {
-                  Entity configEntity = storedSetup.GetEntity(m_schema);
-                  IFCExportConfiguration configuration = IFCExportConfiguration.CreateDefaultConfiguration();
-                  configuration.Name = configEntity.Get<String>(s_setupName);
-                  configuration.IFCVersion = (IFCVersion)configEntity.Get<int>(s_setupVersion);
-                  configuration.ExchangeRequirement = IFCExchangeRequirements.ParseEREnum(configEntity.Get<String>(s_exchangeRequirement));
-                  configuration.IFCFileType = (IFCFileFormat)configEntity.Get<int>(s_setupFileFormat);
-                  configuration.SpaceBoundaries = configEntity.Get<int>(s_setupSpaceBoundaries);
-                  configuration.ExportBaseQuantities = configEntity.Get<bool>(s_setupQTO);
-                  configuration.SplitWallsAndColumns = configEntity.Get<bool>(s_splitWallsAndColumns);
-                  configuration.Export2DElements = configEntity.Get<bool>(s_setupExport2D);
-                  configuration.ExportInternalRevitPropertySets = configEntity.Get<bool>(s_setupExportRevitProps);
-                  Field fieldIFCCommonPropertySets = m_schema.GetField(s_setupExportIFCCommonProperty);
-                  if (fieldIFCCommonPropertySets != null)
-                     configuration.ExportIFCCommonPropertySets = configEntity.Get<bool>(s_setupExportIFCCommonProperty);
-                  configuration.Use2DRoomBoundaryForVolume = configEntity.Get<bool>(s_setupUse2DForRoomVolume);
-                  configuration.UseFamilyAndTypeNameForReference = configEntity.Get<bool>(s_setupUseFamilyAndTypeName);
-                  Field fieldPartsAsBuildingElements = m_schema.GetField(s_setupExportPartsAsBuildingElements);
-                  if (fieldPartsAsBuildingElements != null)
-                     configuration.ExportPartsAsBuildingElements = configEntity.Get<bool>(s_setupExportPartsAsBuildingElements);
-                  Field fieldExportBoundingBox = m_schema.GetField(s_setupExportBoundingBox);
-                  if (fieldExportBoundingBox != null)
-                     configuration.ExportBoundingBox = configEntity.Get<bool>(s_setupExportBoundingBox);
-                  Field fieldExportSolidModelRep = m_schema.GetField(s_setupExportSolidModelRep);
-                  if (fieldExportSolidModelRep != null)
-                     configuration.ExportSolidModelRep = configEntity.Get<bool>(s_setupExportSolidModelRep);
-                  Field fieldExportSchedulesAsPsets = m_schema.GetField(s_setupExportSchedulesAsPsets);
-                  if (fieldExportSchedulesAsPsets != null)
-                     configuration.ExportSchedulesAsPsets = configEntity.Get<bool>(s_setupExportSchedulesAsPsets);
-                  Field fieldExportUserDefinedPsets = m_schema.GetField(s_setupExportUserDefinedPsets);
-                  if (fieldExportUserDefinedPsets != null)
-                     configuration.ExportUserDefinedPsets = configEntity.Get<bool>(s_setupExportUserDefinedPsets);
-                  Field fieldExportUserDefinedPsetsFileName = m_schema.GetField(s_setupExportUserDefinedPsetsFileName);
-                  if (fieldExportUserDefinedPsetsFileName != null)
-                     configuration.ExportUserDefinedPsetsFileName = configEntity.Get<string>(s_setupExportUserDefinedPsetsFileName);
-
-                  Field fieldExportUserDefinedParameterMapingTable = m_schema.GetField(s_setupExportUserDefinedParameterMapping);
-                  if (fieldExportUserDefinedParameterMapingTable != null)
-                     configuration.ExportUserDefinedParameterMapping = configEntity.Get<bool>(s_setupExportUserDefinedParameterMapping);
-
-                  Field fieldExportUserDefinedParameterMappingFileName = m_schema.GetField(s_setupExportUserDefinedParameterMappingFileName);
-                  if (fieldExportUserDefinedParameterMappingFileName != null)
-                     configuration.ExportUserDefinedParameterMappingFileName = configEntity.Get<string>(s_setupExportUserDefinedParameterMappingFileName);
-
-                  Field fieldExportLinkedFiles = m_schema.GetField(s_setupExportLinkedFiles);
-                  if (fieldExportLinkedFiles != null)
-                     configuration.ExportLinkedFiles = configEntity.Get<bool>(s_setupExportLinkedFiles);
-                  Field fieldIncludeSiteElevation = m_schema.GetField(s_setupIncludeSiteElevation);
-                  if (fieldIncludeSiteElevation != null)
-                     configuration.IncludeSiteElevation = configEntity.Get<bool>(s_setupIncludeSiteElevation);
-                  Field fieldStoreIFCGUID = m_schema.GetField(s_setupStoreIFCGUID);
-                  if (fieldStoreIFCGUID != null)
-                     configuration.StoreIFCGUID = configEntity.Get<bool>(s_setupStoreIFCGUID);
-                  Field fieldActivePhase = m_schema.GetField(s_setupActivePhase);
-                  if (fieldActivePhase != null)
-                     configuration.ActivePhaseId = int.Parse(configEntity.Get<string>(s_setupActivePhase));
-                  Field fieldExportRoomsInView = m_schema.GetField(s_setupExportRoomsInView);
-                  if (fieldExportRoomsInView != null)
-                     configuration.ExportRoomsInView = configEntity.Get<bool>(s_setupExportRoomsInView);
-                  Field fieldIncludeSteelElements = m_schema.GetField(s_includeSteelElements);
-                  if (fieldIncludeSteelElements != null)
-                     configuration.IncludeSteelElements = configEntity.Get<bool>(s_includeSteelElements);
-                  Field fieldUseOnlyTriangulation = m_schema.GetField(s_useOnlyTriangulation);
-                  if (fieldUseOnlyTriangulation != null)
-                     configuration.UseOnlyTriangulation = configEntity.Get<bool>(s_useOnlyTriangulation);
-                  Field fieldUseTypeNameOnlyForIfcType = m_schema.GetField(s_useTypeNameOnlyForIfcType);
-                  if (fieldUseTypeNameOnlyForIfcType != null)
-                     configuration.UseTypeNameOnlyForIfcType = configEntity.Get<bool>(s_useTypeNameOnlyForIfcType);
-                  Field fieldUseVisibleRevitNameAsEntityName = m_schema.GetField(s_useVisibleRevitNameAsEntityName);
-                  if (fieldUseVisibleRevitNameAsEntityName != null)
-                     configuration.UseVisibleRevitNameAsEntityName = configEntity.Get<bool>(s_useVisibleRevitNameAsEntityName);
-                  Field fieldExportAllPhases = m_schema.GetField(s_exportAllPhases);
-                  if (fieldExportAllPhases != null)
-                     configuration.ExportAllPhases = configEntity.Get<bool>(s_exportAllPhases);
-                  Field fieldTessellationLevelOfDetail = m_schema.GetField(s_setupTessellationLevelOfDetail);
-                  if (fieldTessellationLevelOfDetail != null)
-                     configuration.TessellationLevelOfDetail = configEntity.Get<double>(s_setupTessellationLevelOfDetail);
-
-                  Add(configuration);
-               }
-            }
-         }
-         catch (System.Exception)
-         {
-            // to avoid fail to show the dialog if any exception throws in reading schema.
-         }
-      }
-
-      // The MapField is to defined the map<string,string> in schema. 
-      // Please don't change the name values, it affects the schema.
-      private const string s_configMapField = "MapField";
-      // The following are the keys in the MapField in older schema. For oldest schema, they are simple fields.
-      // In the latest schema (json based schema), there is no need for individual fields. The entire configuration is stored in one json string
-      private const string s_setupName = "Name";
-      private const string s_setupVersion = "Version";
-      private const string s_exchangeRequirement = "ExchangeRequirement";
-      private const string s_setupFileFormat = "FileFormat";
-      private const string s_setupSpaceBoundaries = "SpaceBoundaryLevel";
-      private const string s_setupQTO = "ExportBaseQuantities";
-      private const string s_splitWallsAndColumns = "SplitWallsAndColumns";
-      private const string s_setupCurrentView = "VisibleElementsInCurrentView";
-      private const string s_setupExport2D = "Export2DElements";
-      private const string s_setupExportRevitProps = "ExportInternalRevitPropertySets";
-      private const string s_setupExportIFCCommonProperty = "ExportIFCCommonPropertySets";
-      private const string s_setupUse2DForRoomVolume = "Use2DBoundariesForRoomVolume";
-      private const string s_setupUseFamilyAndTypeName = "UseFamilyAndTypeNameForReference";
-      private const string s_setupExportPartsAsBuildingElements = "ExportPartsAsBuildingElements";
-      private const string s_useActiveViewGeometry = "UseActiveViewGeometry";
-      private const string s_setupExportSpecificSchedules = "ExportSpecificSchedules";
-      private const string s_setupExportBoundingBox = "ExportBoundingBox";
-      private const string s_setupExportSolidModelRep = "ExportSolidModelRep";
-      private const string s_setupExportSchedulesAsPsets = "ExportSchedulesAsPsets";
-      private const string s_setupExportUserDefinedPsets = "ExportUserDefinedPsets";
-      private const string s_setupExportUserDefinedPsetsFileName = "ExportUserDefinedPsetsFileName";
-      private const string s_setupExportUserDefinedParameterMapping = "ExportUserDefinedParameterMapping";
-      private const string s_setupExportUserDefinedParameterMappingFileName = "ExportUserDefinedParameterMappingFileName";
-      private const string s_setupExportLinkedFiles = "ExportLinkedFiles";
-      private const string s_setupIncludeSiteElevation = "IncludeSiteElevation";
-      private const string s_setupTessellationLevelOfDetail = "TessellationLevelOfDetail";
-      private const string s_useOnlyTriangulation = "UseOnlyTriangulation";
-      private const string s_setupStoreIFCGUID = "StoreIFCGUID";
-      private const string s_setupActivePhase = "ActivePhase";
-      private const string s_setupExportRoomsInView = "ExportRoomsInView";
-      private const string s_excludeFilter = "ExcludeFilter";
-      private const string s_setupSitePlacement = "SitePlacement";
-      private const string s_useTypeNameOnlyForIfcType = "UseTypeNameOnlyForIfcType";
-      private const string s_useVisibleRevitNameAsEntityName = "UseVisibleRevitNameAsEntityName";
-      private const string s_exportAllPhases = "ExportAllPhases";
-      // Used for COBie 2.4
-      private const string s_cobieCompanyInfo = "COBieCompanyInfo";
-      private const string s_cobieProjectInfo = "COBieProjectInfo";
-      private const string s_includeSteelElements = "IncludeSteelElements";
-      // Geo Reference info
-      private const string s_geoRefCRSName = "GeoRefCRSName";
-      private const string s_geoRefCRSDesc = "GeoRefCRSDesc";
-      private const string s_geoRefEPSGCode = "GeoRefEPSGCode";
-      private const string s_geoRefGeodeticDatum = "GeoRefGeodeticDatum";
-      private const string s_geoRefMapUnit = "GeoRefMapUnit";
-
-      /// <summary>
-      /// Updates the setups to save into the document.
-      /// </summary>
-      public void UpdateSavedConfigurations()
-      {
-         // delete the old schema and the DataStorage.
-         if (m_schema == null)
-         {
-            m_schema = Schema.Lookup(s_schemaId);
-         }
-         if (m_schema != null)
-         {
-            IList<DataStorage> oldSavedConfigurations = GetSavedConfigurations(m_schema);
-            if (oldSavedConfigurations.Count > 0)
-            {
-               Transaction deleteTransaction = new Transaction(IFCCommandOverrideApplication.TheDocument,
-                   Properties.Resources.DeleteOldSetups);
-               try
-               {
-                  deleteTransaction.Start();
-                  List<ElementId> dataStorageToDelete = new List<ElementId>();
-                  foreach (DataStorage dataStorage in oldSavedConfigurations)
-                  {
-                     dataStorageToDelete.Add(dataStorage.Id);
-                  }
-                  IFCCommandOverrideApplication.TheDocument.Delete(dataStorageToDelete);
-                  deleteTransaction.Commit();
-               }
-               catch (System.Exception)
-               {
-                  if (deleteTransaction.HasStarted())
-                     deleteTransaction.RollBack();
-               }
-            }
-         }
-
-         // delete the old schema and the DataStorage.
-         if (m_mapSchema == null)
-         {
-            m_mapSchema = Schema.Lookup(s_mapSchemaId);
-         }
-         if (m_mapSchema != null)
-         {
-            IList<DataStorage> oldSavedConfigurations = GetSavedConfigurations(m_mapSchema);
-            if (oldSavedConfigurations.Count > 0)
-            {
-               Transaction deleteTransaction = new Transaction(IFCCommandOverrideApplication.TheDocument,
-                   Properties.Resources.DeleteOldSetups);
-               try
-               {
-                  deleteTransaction.Start();
-                  List<ElementId> dataStorageToDelete = new List<ElementId>();
-                  foreach (DataStorage dataStorage in oldSavedConfigurations)
-                  {
-                     dataStorageToDelete.Add(dataStorage.Id);
-                  }
-                  IFCCommandOverrideApplication.TheDocument.Delete(dataStorageToDelete);
-                  deleteTransaction.Commit();
-               }
-               catch (System.Exception)
-               {
-                  if (deleteTransaction.HasStarted())
-                     deleteTransaction.RollBack();
-               }
-            }
-         }
-
-         // update the configurations to new map schema.
-         if (m_jsonSchema == null)
-         {
-            m_jsonSchema = Schema.Lookup(s_jsonSchemaId);
-         }
-
-         // Are there any setups to save or resave?
-         List<IFCExportConfiguration> setupsToSave = new List<IFCExportConfiguration>();
-         foreach (IFCExportConfiguration configuration in m_configurations.Values)
-         {
-            if (configuration.IsBuiltIn)
-               continue;
-
-            // Store in-session settings in the cached in-session configuration
-            if (configuration.IsInSession)
-            {
-               IFCExportConfiguration.SetInSession(configuration);
-               continue;
-            }
-
-            setupsToSave.Add(configuration);
-         }
-
-         // If there are no setups to save, and if the schema is not present (which means there are no
-         // previously existing setups which might have been deleted) we can skip the rest of this method.
-         if (setupsToSave.Count <= 0 && m_jsonSchema == null)
-            return;
-
-         if (m_jsonSchema == null)
-         {
-            SchemaBuilder builder = new SchemaBuilder(s_jsonSchemaId);
-            builder.SetSchemaName("IFCExportConfigurationMap");
-            builder.AddSimpleField(s_configMapField, typeof(String));
-            m_jsonSchema = builder.Finish();
-         }
-
-         // Overwrite all saved configs with the new list
-         Transaction transaction = new Transaction(IFCCommandOverrideApplication.TheDocument, Properties.Resources.UpdateExportSetups);
-         try
-         {
-            transaction.Start();
-            IList<DataStorage> savedConfigurations = GetSavedConfigurations(m_jsonSchema);
-            int savedConfigurationCount = savedConfigurations.Count<DataStorage>();
-            int savedConfigurationIndex = 0;
-            foreach (IFCExportConfiguration configuration in setupsToSave)
-            {
-               DataStorage configStorage;
-               if (savedConfigurationIndex >= savedConfigurationCount)
-               {
-                  configStorage = DataStorage.Create(IFCCommandOverrideApplication.TheDocument);
-               }
-               else
-               {
-                  configStorage = savedConfigurations[savedConfigurationIndex];
-                  savedConfigurationIndex++;
-               }
-
-<<<<<<< HEAD
-               Entity mapEntity = new Entity(m_jsonSchema);
-               JavaScriptSerializer ser = new JavaScriptSerializer();
-               string configData = ser.Serialize(configuration);
-               mapEntity.Set<string>(s_configMapField, configData);
-
-=======
-               Entity mapEntity = new Entity(m_mapSchema);
-               IDictionary<string, string> mapData = new Dictionary<string, string>();
-               mapData.Add(s_setupName, configuration.Name);
-               mapData.Add(s_setupVersion, configuration.IFCVersion.ToString());
-               mapData.Add(s_exchangeRequirement, configuration.ExchangeRequirement.ToString());
-               mapData.Add(s_setupFileFormat, configuration.IFCFileType.ToString());
-               mapData.Add(s_setupSpaceBoundaries, configuration.SpaceBoundaries.ToString());
-               mapData.Add(s_setupQTO, configuration.ExportBaseQuantities.ToString());
-               mapData.Add(s_setupCurrentView, configuration.VisibleElementsOfCurrentView.ToString());
-               mapData.Add(s_splitWallsAndColumns, configuration.SplitWallsAndColumns.ToString());
-               mapData.Add(s_setupExport2D, configuration.Export2DElements.ToString());
-               mapData.Add(s_setupExportRevitProps, configuration.ExportInternalRevitPropertySets.ToString());
-               mapData.Add(s_setupExportIFCCommonProperty, configuration.ExportIFCCommonPropertySets.ToString());
-               mapData.Add(s_setupUse2DForRoomVolume, configuration.Use2DRoomBoundaryForVolume.ToString());
-               mapData.Add(s_setupUseFamilyAndTypeName, configuration.UseFamilyAndTypeNameForReference.ToString());
-               mapData.Add(s_setupExportPartsAsBuildingElements, configuration.ExportPartsAsBuildingElements.ToString());
-               mapData.Add(s_useActiveViewGeometry, configuration.UseActiveViewGeometry.ToString());
-               mapData.Add(s_setupExportSpecificSchedules, configuration.ExportSpecificSchedules.ToString());
-               mapData.Add(s_setupExportBoundingBox, configuration.ExportBoundingBox.ToString());
-               mapData.Add(s_setupExportSolidModelRep, configuration.ExportSolidModelRep.ToString());
-               mapData.Add(s_setupExportSchedulesAsPsets, configuration.ExportSchedulesAsPsets.ToString());
-               mapData.Add(s_setupExportUserDefinedPsets, configuration.ExportUserDefinedPsets.ToString());
-               mapData.Add(s_setupExportUserDefinedPsetsFileName, configuration.ExportUserDefinedPsetsFileName);
-               mapData.Add(s_setupExportUserDefinedParameterMapping, configuration.ExportUserDefinedParameterMapping.ToString());
-               mapData.Add(s_setupExportUserDefinedParameterMappingFileName, configuration.ExportUserDefinedParameterMappingFileName);
-               mapData.Add(s_setupExportLinkedFiles, configuration.ExportLinkedFiles.ToString());
-               mapData.Add(s_setupIncludeSiteElevation, configuration.IncludeSiteElevation.ToString());
-               mapData.Add(s_setupStoreIFCGUID, configuration.StoreIFCGUID.ToString());
-               mapData.Add(s_setupActivePhase, configuration.ActivePhaseId.ToString());
-               mapData.Add(s_setupExportRoomsInView, configuration.ExportRoomsInView.ToString());
-               mapData.Add(s_useOnlyTriangulation, configuration.UseOnlyTriangulation.ToString());
-               mapData.Add(s_excludeFilter, configuration.ExcludeFilter.ToString());
-               mapData.Add(s_setupSitePlacement, configuration.SitePlacement.ToString());
-               mapData.Add(s_useTypeNameOnlyForIfcType, configuration.UseTypeNameOnlyForIfcType.ToString());
-               mapData.Add(s_useVisibleRevitNameAsEntityName, configuration.UseVisibleRevitNameAsEntityName.ToString());
-               mapData.Add(s_exportAllPhases, configuration.ExportAllPhases.ToString());
-               mapData.Add(s_setupTessellationLevelOfDetail, configuration.TessellationLevelOfDetail.ToString());
-               // For COBie v2.4
-               mapData.Add(s_cobieCompanyInfo, configuration.COBieCompanyInfo);
-               mapData.Add(s_cobieProjectInfo, configuration.COBieProjectInfo);
-               mapData.Add(s_includeSteelElements, configuration.IncludeSteelElements.ToString());
-               // Geo Reference info
-               mapData.Add(s_geoRefCRSName, configuration.GeoRefCRSName);
-               mapData.Add(s_geoRefCRSDesc, configuration.GeoRefCRSDesc);
-               mapData.Add(s_geoRefEPSGCode, configuration.GeoRefEPSGCode);
-               mapData.Add(s_geoRefGeodeticDatum, configuration.GeoRefGeodeticDatum);
-               mapData.Add(s_geoRefMapUnit, configuration.GeoRefMapUnit);
-
-               mapEntity.Set<IDictionary<string, String>>(s_configMapField, mapData);
->>>>>>> 5a426c5d
-               configStorage.SetEntity(mapEntity);
-            }
-
-            List<ElementId> elementsToDelete = new List<ElementId>();
-            for (; savedConfigurationIndex < savedConfigurationCount; savedConfigurationIndex++)
-            {
-               DataStorage configStorage = savedConfigurations[savedConfigurationIndex];
-               elementsToDelete.Add(configStorage.Id);
-            }
-            if (elementsToDelete.Count > 0)
-               IFCCommandOverrideApplication.TheDocument.Delete(elementsToDelete);
-
-            transaction.Commit();
-         }
-         catch (System.Exception)
-         {
-            if (transaction.HasStarted())
-               transaction.RollBack();
-         }
-      }
-
-      /// <summary>
-      /// Gets the saved setups from the document.
-      /// </summary>
-      /// <returns>The saved configurations.</returns>
-      private IList<DataStorage> GetSavedConfigurations(Schema schema)
-      {
-         FilteredElementCollector collector = new FilteredElementCollector(IFCCommandOverrideApplication.TheDocument);
-         collector.OfClass(typeof(DataStorage));
-         Func<DataStorage, bool> hasTargetData = ds => (ds.GetEntity(schema) != null && ds.GetEntity(schema).IsValid());
-
-         return collector.Cast<DataStorage>().Where<DataStorage>(hasTargetData).ToList<DataStorage>();
-      }
-
-      /// <summary>
-      /// Adds a configuration to the map.
-      /// </summary>
-      /// <param name="configuration">The configuration.</param>
-      public void Add(IFCExportConfiguration configuration)
-      {
-         m_configurations.Add(configuration.Name, configuration);
-      }
-
-      /// <summary>
-      /// Remove a configuration by name.
-      /// </summary>
-      /// <param name="name">The name of configuration.</param>
-      public void Remove(String name)
-      {
-         m_configurations.Remove(name);
-      }
-
-      /// <summary>
-      /// Whether the map has the name of a configuration.
-      /// </summary>
-      /// <param name="name">The configuration name.</param>
-      /// <returns>True for having the name, false otherwise.</returns>
-      public bool HasName(String name)
-      {
-         if (name == null) return false;
-         return m_configurations.ContainsKey(name);
-      }
-
-      /// <summary>
-      /// The configuration by name.
-      /// </summary>
-      /// <param name="name">The name of a configuration.</param>
-      /// <returns>The configuration of looking by name.</returns>
-      public IFCExportConfiguration this[String name]
-      {
-         get
-         {
-            return m_configurations[name];
-         }
-      }
-
-      /// <summary>
-      /// The configurations in the map.
-      /// </summary>
-      public IEnumerable<IFCExportConfiguration> Values
-      {
-         get
-         {
-            return m_configurations.Values;
-         }
-      }
-   }
+﻿//
+// BIM IFC export alternate UI library: this library works with Autodesk(R) Revit(R) to provide an alternate user interface for the export of IFC files from Revit.
+// Copyright (C) 2016  Autodesk, Inc.
+// 
+// This library is free software; you can redistribute it and/or
+// modify it under the terms of the GNU Lesser General Public
+// License as published by the Free Software Foundation; either
+// version 2.1 of the License, or (at your option) any later version.
+//
+// This library is distributed in the hope that it will be useful,
+// but WITHOUT ANY WARRANTY; without even the implied warranty of
+// MERCHANTABILITY or FITNESS FOR A PARTICULAR PURPOSE.  See the GNU
+// Lesser General Public License for more details.
+//
+// You should have received a copy of the GNU Lesser General Public
+// License along with this library; if not, write to the Free Software
+// Foundation, Inc., 51 Franklin Street, Fifth Floor, Boston, MA  02110-1301  USA
+//
+
+using System;
+using System.Collections.Generic;
+using System.Linq;
+using System.Text;
+using System.Web.Script.Serialization;
+
+using Autodesk.Revit;
+using Autodesk.Revit.DB;
+using Autodesk.Revit.DB.IFC;
+using Autodesk.Revit.DB.ExtensibleStorage;
+using BIM.IFC.Export.UI.Properties;
+using Revit.IFC.Common.Enums;
+
+namespace BIM.IFC.Export.UI
+{
+   /// <summary>
+   /// The map to store BuiltIn and Saved configurations.
+   /// </summary>
+   public class IFCExportConfigurationsMap
+   {
+      private Dictionary<String, IFCExportConfiguration> m_configurations = new Dictionary<String, IFCExportConfiguration>();
+      private Schema m_schema = null;
+      private Schema m_mapSchema = null;
+      private static Guid s_schemaId = new Guid("A1E672E5-AC88-4933-A019-F9068402CFA7");
+      private static Guid s_mapSchemaId = new Guid("DCB88B13-594F-44F6-8F5D-AE9477305AC3");
+
+      // New schema based on json for the entire configuration instead of individual item
+      private Schema m_jsonSchema = null;
+      private static Guid s_jsonSchemaId = new Guid("C2A3E6FE-CE51-4F35-8FF1-20C34567B687");
+
+      /// <summary>
+      /// Constructs a default map.
+      /// </summary>
+      public IFCExportConfigurationsMap()
+      {
+      }
+
+      /// <summary>
+      /// Constructs a new map as a copy of an existing one.
+      /// </summary>
+      /// <param name="map">The specific map to copy.</param>
+      public IFCExportConfigurationsMap(IFCExportConfigurationsMap map)
+      {
+         // Deep copy
+         foreach (IFCExportConfiguration value in map.Values)
+         {
+            Add(value.Clone());
+         }
+      }
+
+      /// <summary>
+      /// Adds the built-in configurations to the map.
+      /// </summary>
+      public void AddBuiltInConfigurations()
+      {
+         // These are the built-in configurations.  Provide a more extensible means of storage.
+         // Order of construction: name, version, space boundaries, QTO, split walls, internal sets, 2d elems, boundingBox
+         Add(IFCExportConfiguration.CreateBuiltInConfiguration("IFC2x3 Coordination View 2.0", IFCVersion.IFC2x3CV2, 0, false, false, false, false, false, false, false, false, false, includeSteelElements: true));
+         Add(IFCExportConfiguration.CreateBuiltInConfiguration("IFC2x3 Coordination View", IFCVersion.IFC2x3, 1, false, false, true, false, false, false, true, false, false, includeSteelElements: true));
+         Add(IFCExportConfiguration.CreateBuiltInConfiguration("IFC2x3 GSA Concept Design BIM 2010", IFCVersion.IFCCOBIE, 2, true, true, true, false, false, false, true, true, false, includeSteelElements: true));
+         Add(IFCExportConfiguration.CreateBuiltInConfiguration("IFC2x3 Basic FM Handover View", IFCVersion.IFC2x3BFM, 1, true, true, false, false, false, false, true, false, false, includeSteelElements: true));
+         Add(IFCExportConfiguration.CreateBuiltInConfiguration("IFC2x2 Coordination View", IFCVersion.IFC2x2, 1, false, false, true, false, false, false, false, false, false));
+         Add(IFCExportConfiguration.CreateBuiltInConfiguration("IFC2x3 COBie 2.4 Design Deliverable", IFCVersion.IFC2x3FM, 1, true, false, false, true, true, false, true, true, false, includeSteelElements: true));
+         Add(IFCExportConfiguration.CreateBuiltInConfiguration("IFC4 Reference View [Architecture]", IFCVersion.IFC4RV, 0, true, false, false, false, false, false, false, false, false, includeSteelElements: true,
+            exchangeRequirement:KnownERNames.Architecture));
+         Add(IFCExportConfiguration.CreateBuiltInConfiguration("IFC4 Reference View [Structural]", IFCVersion.IFC4RV, 0, true, false, false, false, false, false, false, false, false, includeSteelElements: true,
+            exchangeRequirement:KnownERNames.Structural));
+         Add(IFCExportConfiguration.CreateBuiltInConfiguration("IFC4 Reference View [BuildingService]", IFCVersion.IFC4RV, 0, true, false, false, false, false, false, false, false, false, includeSteelElements: true,
+            exchangeRequirement:KnownERNames.BuildingService));
+         Add(IFCExportConfiguration.CreateBuiltInConfiguration("IFC4 Design Transfer View", IFCVersion.IFC4DTV, 0, true, false, false, false, false, false, false, false, false, includeSteelElements: true));
+      }
+
+      /// <summary>
+      /// Adds the saved configuration from document to the map.
+      /// </summary>
+      public void AddSavedConfigurations()
+      {
+         try
+         {
+            if (m_schema == null)
+            {
+               m_schema = Schema.Lookup(s_schemaId);
+            }
+            if (m_mapSchema == null)
+            {
+               m_mapSchema = Schema.Lookup(s_mapSchemaId);
+            }
+            if (m_jsonSchema == null)
+            {
+               m_jsonSchema = Schema.Lookup(s_jsonSchemaId);
+            }
+
+            // In this latest schema, the entire configuration for one config is stored as a json string in the entirety
+            if (m_jsonSchema != null)
+            {
+               foreach (DataStorage storedSetup in GetSavedConfigurations(m_jsonSchema))
+               {
+                  Entity configEntity = storedSetup.GetEntity(m_jsonSchema);
+                  string configData = configEntity.Get<string>(s_configMapField);
+                  JavaScriptSerializer ser = new JavaScriptSerializer();
+                  IFCExportConfiguration configuration = ser.Deserialize<IFCExportConfiguration>(configData);
+
+                  Add(configuration);
+               }
+               return; // if finds the config in map schema, return and skip finding the old schema.
+            }
+
+            // This is the older schema
+            if (m_mapSchema != null)
+            {
+               foreach (DataStorage storedSetup in GetSavedConfigurations(m_mapSchema))
+               {
+                  Entity configEntity = storedSetup.GetEntity(m_mapSchema);
+                  IDictionary<string, string> configMap = configEntity.Get<IDictionary<string, string>>(s_configMapField);
+                  IFCExportConfiguration configuration = IFCExportConfiguration.CreateDefaultConfiguration();
+                  if (configMap.ContainsKey(s_setupName))
+                     configuration.Name = configMap[s_setupName];
+                  if (configMap.ContainsKey(s_setupVersion))
+                     configuration.IFCVersion = (IFCVersion)Enum.Parse(typeof(IFCVersion), configMap[s_setupVersion]);
+                  if (configMap.ContainsKey(s_exchangeRequirement))
+                     configuration.ExchangeRequirement = IFCExchangeRequirements.ParseEREnum(configMap[s_exchangeRequirement]);
+                  if (configMap.ContainsKey(s_setupFileFormat))
+                     configuration.IFCFileType = (IFCFileFormat)Enum.Parse(typeof(IFCFileFormat), configMap[s_setupFileFormat]);
+                  if (configMap.ContainsKey(s_setupSpaceBoundaries))
+                     configuration.SpaceBoundaries = int.Parse(configMap[s_setupSpaceBoundaries]);
+                  if (configMap.ContainsKey(s_setupActivePhase))
+                     configuration.ActivePhaseId = int.Parse(configMap[s_setupActivePhase]);
+                  if (configMap.ContainsKey(s_setupQTO))
+                     configuration.ExportBaseQuantities = bool.Parse(configMap[s_setupQTO]);
+                  if (configMap.ContainsKey(s_setupCurrentView))
+                     configuration.VisibleElementsOfCurrentView = bool.Parse(configMap[s_setupCurrentView]);
+                  if (configMap.ContainsKey(s_splitWallsAndColumns))
+                     configuration.SplitWallsAndColumns = bool.Parse(configMap[s_splitWallsAndColumns]);
+                  if (configMap.ContainsKey(s_setupExport2D))
+                     configuration.Export2DElements = bool.Parse(configMap[s_setupExport2D]);
+                  if (configMap.ContainsKey(s_setupExportRevitProps))
+                     configuration.ExportInternalRevitPropertySets = bool.Parse(configMap[s_setupExportRevitProps]);
+                  if (configMap.ContainsKey(s_setupExportIFCCommonProperty))
+                     configuration.ExportIFCCommonPropertySets = bool.Parse(configMap[s_setupExportIFCCommonProperty]);
+                  if (configMap.ContainsKey(s_setupUse2DForRoomVolume))
+                     configuration.Use2DRoomBoundaryForVolume = bool.Parse(configMap[s_setupUse2DForRoomVolume]);
+                  if (configMap.ContainsKey(s_setupUseFamilyAndTypeName))
+                     configuration.UseFamilyAndTypeNameForReference = bool.Parse(configMap[s_setupUseFamilyAndTypeName]);
+                  if (configMap.ContainsKey(s_setupExportPartsAsBuildingElements))
+                     configuration.ExportPartsAsBuildingElements = bool.Parse(configMap[s_setupExportPartsAsBuildingElements]);
+                  if (configMap.ContainsKey(s_useActiveViewGeometry))
+                     configuration.UseActiveViewGeometry = bool.Parse(configMap[s_useActiveViewGeometry]);
+                  if (configMap.ContainsKey(s_setupExportSpecificSchedules))
+                     configuration.ExportSpecificSchedules = bool.Parse(configMap[s_setupExportSpecificSchedules]);
+                  if (configMap.ContainsKey(s_setupExportBoundingBox))
+                     configuration.ExportBoundingBox = bool.Parse(configMap[s_setupExportBoundingBox]);
+                  if (configMap.ContainsKey(s_setupExportSolidModelRep))
+                     configuration.ExportSolidModelRep = bool.Parse(configMap[s_setupExportSolidModelRep]);
+                  if (configMap.ContainsKey(s_setupExportSchedulesAsPsets))
+                     configuration.ExportSchedulesAsPsets = bool.Parse(configMap[s_setupExportSchedulesAsPsets]);
+                  if (configMap.ContainsKey(s_setupExportUserDefinedPsets))
+                     configuration.ExportUserDefinedPsets = bool.Parse(configMap[s_setupExportUserDefinedPsets]);
+                  if (configMap.ContainsKey(s_setupExportUserDefinedPsetsFileName))
+                     configuration.ExportUserDefinedPsetsFileName = configMap[s_setupExportUserDefinedPsetsFileName];
+                  if (configMap.ContainsKey(s_setupExportUserDefinedParameterMapping))
+                     configuration.ExportUserDefinedParameterMapping = bool.Parse(configMap[s_setupExportUserDefinedParameterMapping]);
+                  if (configMap.ContainsKey(s_setupExportUserDefinedParameterMappingFileName))
+                     configuration.ExportUserDefinedParameterMappingFileName = configMap[s_setupExportUserDefinedParameterMappingFileName];
+                  if (configMap.ContainsKey(s_setupExportLinkedFiles))
+                     configuration.ExportLinkedFiles = bool.Parse(configMap[s_setupExportLinkedFiles]);
+                  if (configMap.ContainsKey(s_setupIncludeSiteElevation))
+                     configuration.IncludeSiteElevation = bool.Parse(configMap[s_setupIncludeSiteElevation]);
+                  if (configMap.ContainsKey(s_setupStoreIFCGUID))
+                     configuration.StoreIFCGUID = bool.Parse(configMap[s_setupStoreIFCGUID]);
+                  if (configMap.ContainsKey(s_setupExportRoomsInView))
+                     configuration.ExportRoomsInView = bool.Parse(configMap[s_setupExportRoomsInView]);
+                  if (configMap.ContainsKey(s_includeSteelElements))
+                     configuration.IncludeSteelElements = bool.Parse(configMap[s_includeSteelElements]);
+                  if (configMap.ContainsKey(s_useTypeNameOnlyForIfcType))
+                     configuration.UseTypeNameOnlyForIfcType = bool.Parse(configMap[s_useTypeNameOnlyForIfcType]);
+                  if (configMap.ContainsKey(s_useVisibleRevitNameAsEntityName))
+                     configuration.UseVisibleRevitNameAsEntityName = bool.Parse(configMap[s_useVisibleRevitNameAsEntityName]);
+                  if (configMap.ContainsKey(s_exportAllPhases))
+                     configuration.ExportAllPhases = bool.Parse(configMap[s_exportAllPhases]);
+                  if (configMap.ContainsKey(s_useOnlyTriangulation))
+                     configuration.UseOnlyTriangulation = bool.Parse(configMap[s_useOnlyTriangulation]);
+                  if (configMap.ContainsKey(s_setupTessellationLevelOfDetail))
+                     configuration.TessellationLevelOfDetail = double.Parse(configMap[s_setupTessellationLevelOfDetail]);
+                  if (configMap.ContainsKey(s_setupSitePlacement))
+                  {
+                     SiteTransformBasis siteTrfBasis = SiteTransformBasis.Shared;
+                     if (Enum.TryParse(configMap[s_setupSitePlacement], out siteTrfBasis))
+                        configuration.SitePlacement = siteTrfBasis;
+                  }
+                  // Geo Reference info
+                  if (configMap.ContainsKey(s_geoRefCRSName))
+                     configuration.GeoRefCRSName = configMap[s_geoRefCRSName];
+                  if (configMap.ContainsKey(s_geoRefCRSDesc))
+                     configuration.GeoRefCRSDesc = configMap[s_geoRefCRSDesc];
+                  if (configMap.ContainsKey(s_geoRefEPSGCode))
+                     configuration.GeoRefEPSGCode = configMap[s_geoRefEPSGCode];
+                  if (configMap.ContainsKey(s_geoRefGeodeticDatum))
+                     configuration.GeoRefGeodeticDatum = configMap[s_geoRefGeodeticDatum];
+                  if (configMap.ContainsKey(s_geoRefMapUnit))
+                     configuration.GeoRefMapUnit = configMap[s_geoRefMapUnit];
+
+                  Add(configuration);
+               }
+               return; // if finds the config in map schema, return and skip finding the old schema.
+            }
+
+            // find the config in old schema.
+            if (m_schema != null)
+            {
+               foreach (DataStorage storedSetup in GetSavedConfigurations(m_schema))
+               {
+                  Entity configEntity = storedSetup.GetEntity(m_schema);
+                  IFCExportConfiguration configuration = IFCExportConfiguration.CreateDefaultConfiguration();
+                  configuration.Name = configEntity.Get<String>(s_setupName);
+                  configuration.IFCVersion = (IFCVersion)configEntity.Get<int>(s_setupVersion);
+                  configuration.ExchangeRequirement = IFCExchangeRequirements.ParseEREnum(configEntity.Get<String>(s_exchangeRequirement));
+                  configuration.IFCFileType = (IFCFileFormat)configEntity.Get<int>(s_setupFileFormat);
+                  configuration.SpaceBoundaries = configEntity.Get<int>(s_setupSpaceBoundaries);
+                  configuration.ExportBaseQuantities = configEntity.Get<bool>(s_setupQTO);
+                  configuration.SplitWallsAndColumns = configEntity.Get<bool>(s_splitWallsAndColumns);
+                  configuration.Export2DElements = configEntity.Get<bool>(s_setupExport2D);
+                  configuration.ExportInternalRevitPropertySets = configEntity.Get<bool>(s_setupExportRevitProps);
+                  Field fieldIFCCommonPropertySets = m_schema.GetField(s_setupExportIFCCommonProperty);
+                  if (fieldIFCCommonPropertySets != null)
+                     configuration.ExportIFCCommonPropertySets = configEntity.Get<bool>(s_setupExportIFCCommonProperty);
+                  configuration.Use2DRoomBoundaryForVolume = configEntity.Get<bool>(s_setupUse2DForRoomVolume);
+                  configuration.UseFamilyAndTypeNameForReference = configEntity.Get<bool>(s_setupUseFamilyAndTypeName);
+                  Field fieldPartsAsBuildingElements = m_schema.GetField(s_setupExportPartsAsBuildingElements);
+                  if (fieldPartsAsBuildingElements != null)
+                     configuration.ExportPartsAsBuildingElements = configEntity.Get<bool>(s_setupExportPartsAsBuildingElements);
+                  Field fieldExportBoundingBox = m_schema.GetField(s_setupExportBoundingBox);
+                  if (fieldExportBoundingBox != null)
+                     configuration.ExportBoundingBox = configEntity.Get<bool>(s_setupExportBoundingBox);
+                  Field fieldExportSolidModelRep = m_schema.GetField(s_setupExportSolidModelRep);
+                  if (fieldExportSolidModelRep != null)
+                     configuration.ExportSolidModelRep = configEntity.Get<bool>(s_setupExportSolidModelRep);
+                  Field fieldExportSchedulesAsPsets = m_schema.GetField(s_setupExportSchedulesAsPsets);
+                  if (fieldExportSchedulesAsPsets != null)
+                     configuration.ExportSchedulesAsPsets = configEntity.Get<bool>(s_setupExportSchedulesAsPsets);
+                  Field fieldExportUserDefinedPsets = m_schema.GetField(s_setupExportUserDefinedPsets);
+                  if (fieldExportUserDefinedPsets != null)
+                     configuration.ExportUserDefinedPsets = configEntity.Get<bool>(s_setupExportUserDefinedPsets);
+                  Field fieldExportUserDefinedPsetsFileName = m_schema.GetField(s_setupExportUserDefinedPsetsFileName);
+                  if (fieldExportUserDefinedPsetsFileName != null)
+                     configuration.ExportUserDefinedPsetsFileName = configEntity.Get<string>(s_setupExportUserDefinedPsetsFileName);
+
+                  Field fieldExportUserDefinedParameterMapingTable = m_schema.GetField(s_setupExportUserDefinedParameterMapping);
+                  if (fieldExportUserDefinedParameterMapingTable != null)
+                     configuration.ExportUserDefinedParameterMapping = configEntity.Get<bool>(s_setupExportUserDefinedParameterMapping);
+
+                  Field fieldExportUserDefinedParameterMappingFileName = m_schema.GetField(s_setupExportUserDefinedParameterMappingFileName);
+                  if (fieldExportUserDefinedParameterMappingFileName != null)
+                     configuration.ExportUserDefinedParameterMappingFileName = configEntity.Get<string>(s_setupExportUserDefinedParameterMappingFileName);
+
+                  Field fieldExportLinkedFiles = m_schema.GetField(s_setupExportLinkedFiles);
+                  if (fieldExportLinkedFiles != null)
+                     configuration.ExportLinkedFiles = configEntity.Get<bool>(s_setupExportLinkedFiles);
+                  Field fieldIncludeSiteElevation = m_schema.GetField(s_setupIncludeSiteElevation);
+                  if (fieldIncludeSiteElevation != null)
+                     configuration.IncludeSiteElevation = configEntity.Get<bool>(s_setupIncludeSiteElevation);
+                  Field fieldStoreIFCGUID = m_schema.GetField(s_setupStoreIFCGUID);
+                  if (fieldStoreIFCGUID != null)
+                     configuration.StoreIFCGUID = configEntity.Get<bool>(s_setupStoreIFCGUID);
+                  Field fieldActivePhase = m_schema.GetField(s_setupActivePhase);
+                  if (fieldActivePhase != null)
+                     configuration.ActivePhaseId = int.Parse(configEntity.Get<string>(s_setupActivePhase));
+                  Field fieldExportRoomsInView = m_schema.GetField(s_setupExportRoomsInView);
+                  if (fieldExportRoomsInView != null)
+                     configuration.ExportRoomsInView = configEntity.Get<bool>(s_setupExportRoomsInView);
+                  Field fieldIncludeSteelElements = m_schema.GetField(s_includeSteelElements);
+                  if (fieldIncludeSteelElements != null)
+                     configuration.IncludeSteelElements = configEntity.Get<bool>(s_includeSteelElements);
+                  Field fieldUseOnlyTriangulation = m_schema.GetField(s_useOnlyTriangulation);
+                  if (fieldUseOnlyTriangulation != null)
+                     configuration.UseOnlyTriangulation = configEntity.Get<bool>(s_useOnlyTriangulation);
+                  Field fieldUseTypeNameOnlyForIfcType = m_schema.GetField(s_useTypeNameOnlyForIfcType);
+                  if (fieldUseTypeNameOnlyForIfcType != null)
+                     configuration.UseTypeNameOnlyForIfcType = configEntity.Get<bool>(s_useTypeNameOnlyForIfcType);
+                  Field fieldUseVisibleRevitNameAsEntityName = m_schema.GetField(s_useVisibleRevitNameAsEntityName);
+                  if (fieldUseVisibleRevitNameAsEntityName != null)
+                     configuration.UseVisibleRevitNameAsEntityName = configEntity.Get<bool>(s_useVisibleRevitNameAsEntityName);
+                  Field fieldExportAllPhases = m_schema.GetField(s_exportAllPhases);
+                  if (fieldExportAllPhases != null)
+                     configuration.ExportAllPhases = configEntity.Get<bool>(s_exportAllPhases);
+                  Field fieldTessellationLevelOfDetail = m_schema.GetField(s_setupTessellationLevelOfDetail);
+                  if (fieldTessellationLevelOfDetail != null)
+                     configuration.TessellationLevelOfDetail = configEntity.Get<double>(s_setupTessellationLevelOfDetail);
+
+                  Add(configuration);
+               }
+            }
+         }
+         catch (System.Exception)
+         {
+            // to avoid fail to show the dialog if any exception throws in reading schema.
+         }
+      }
+
+      // The MapField is to defined the map<string,string> in schema. 
+      // Please don't change the name values, it affects the schema.
+      private const string s_configMapField = "MapField";
+      // The following are the keys in the MapField in older schema. For oldest schema, they are simple fields.
+      // In the latest schema (json based schema), there is no need for individual fields. The entire configuration is stored in one json string
+      private const string s_setupName = "Name";
+      private const string s_setupVersion = "Version";
+      private const string s_exchangeRequirement = "ExchangeRequirement";
+      private const string s_setupFileFormat = "FileFormat";
+      private const string s_setupSpaceBoundaries = "SpaceBoundaryLevel";
+      private const string s_setupQTO = "ExportBaseQuantities";
+      private const string s_splitWallsAndColumns = "SplitWallsAndColumns";
+      private const string s_setupCurrentView = "VisibleElementsInCurrentView";
+      private const string s_setupExport2D = "Export2DElements";
+      private const string s_setupExportRevitProps = "ExportInternalRevitPropertySets";
+      private const string s_setupExportIFCCommonProperty = "ExportIFCCommonPropertySets";
+      private const string s_setupUse2DForRoomVolume = "Use2DBoundariesForRoomVolume";
+      private const string s_setupUseFamilyAndTypeName = "UseFamilyAndTypeNameForReference";
+      private const string s_setupExportPartsAsBuildingElements = "ExportPartsAsBuildingElements";
+      private const string s_useActiveViewGeometry = "UseActiveViewGeometry";
+      private const string s_setupExportSpecificSchedules = "ExportSpecificSchedules";
+      private const string s_setupExportBoundingBox = "ExportBoundingBox";
+      private const string s_setupExportSolidModelRep = "ExportSolidModelRep";
+      private const string s_setupExportSchedulesAsPsets = "ExportSchedulesAsPsets";
+      private const string s_setupExportUserDefinedPsets = "ExportUserDefinedPsets";
+      private const string s_setupExportUserDefinedPsetsFileName = "ExportUserDefinedPsetsFileName";
+      private const string s_setupExportUserDefinedParameterMapping = "ExportUserDefinedParameterMapping";
+      private const string s_setupExportUserDefinedParameterMappingFileName = "ExportUserDefinedParameterMappingFileName";
+      private const string s_setupExportLinkedFiles = "ExportLinkedFiles";
+      private const string s_setupIncludeSiteElevation = "IncludeSiteElevation";
+      private const string s_setupTessellationLevelOfDetail = "TessellationLevelOfDetail";
+      private const string s_useOnlyTriangulation = "UseOnlyTriangulation";
+      private const string s_setupStoreIFCGUID = "StoreIFCGUID";
+      private const string s_setupActivePhase = "ActivePhase";
+      private const string s_setupExportRoomsInView = "ExportRoomsInView";
+      private const string s_excludeFilter = "ExcludeFilter";
+      private const string s_setupSitePlacement = "SitePlacement";
+      private const string s_useTypeNameOnlyForIfcType = "UseTypeNameOnlyForIfcType";
+      private const string s_useVisibleRevitNameAsEntityName = "UseVisibleRevitNameAsEntityName";
+      private const string s_exportAllPhases = "ExportAllPhases";
+      // Used for COBie 2.4
+      private const string s_cobieCompanyInfo = "COBieCompanyInfo";
+      private const string s_cobieProjectInfo = "COBieProjectInfo";
+      private const string s_includeSteelElements = "IncludeSteelElements";
+      // Geo Reference info
+      private const string s_geoRefCRSName = "GeoRefCRSName";
+      private const string s_geoRefCRSDesc = "GeoRefCRSDesc";
+      private const string s_geoRefEPSGCode = "GeoRefEPSGCode";
+      private const string s_geoRefGeodeticDatum = "GeoRefGeodeticDatum";
+      private const string s_geoRefMapUnit = "GeoRefMapUnit";
+
+      /// <summary>
+      /// Updates the setups to save into the document.
+      /// </summary>
+      public void UpdateSavedConfigurations()
+      {
+         // delete the old schema and the DataStorage.
+         if (m_schema == null)
+         {
+            m_schema = Schema.Lookup(s_schemaId);
+         }
+         if (m_schema != null)
+         {
+            IList<DataStorage> oldSavedConfigurations = GetSavedConfigurations(m_schema);
+            if (oldSavedConfigurations.Count > 0)
+            {
+               Transaction deleteTransaction = new Transaction(IFCCommandOverrideApplication.TheDocument,
+                   Properties.Resources.DeleteOldSetups);
+               try
+               {
+                  deleteTransaction.Start();
+                  List<ElementId> dataStorageToDelete = new List<ElementId>();
+                  foreach (DataStorage dataStorage in oldSavedConfigurations)
+                  {
+                     dataStorageToDelete.Add(dataStorage.Id);
+                  }
+                  IFCCommandOverrideApplication.TheDocument.Delete(dataStorageToDelete);
+                  deleteTransaction.Commit();
+               }
+               catch (System.Exception)
+               {
+                  if (deleteTransaction.HasStarted())
+                     deleteTransaction.RollBack();
+               }
+            }
+         }
+
+         // delete the old schema and the DataStorage.
+         if (m_mapSchema == null)
+         {
+            m_mapSchema = Schema.Lookup(s_mapSchemaId);
+         }
+         if (m_mapSchema != null)
+         {
+            IList<DataStorage> oldSavedConfigurations = GetSavedConfigurations(m_mapSchema);
+            if (oldSavedConfigurations.Count > 0)
+            {
+               Transaction deleteTransaction = new Transaction(IFCCommandOverrideApplication.TheDocument,
+                   Properties.Resources.DeleteOldSetups);
+               try
+               {
+                  deleteTransaction.Start();
+                  List<ElementId> dataStorageToDelete = new List<ElementId>();
+                  foreach (DataStorage dataStorage in oldSavedConfigurations)
+                  {
+                     dataStorageToDelete.Add(dataStorage.Id);
+                  }
+                  IFCCommandOverrideApplication.TheDocument.Delete(dataStorageToDelete);
+                  deleteTransaction.Commit();
+               }
+               catch (System.Exception)
+               {
+                  if (deleteTransaction.HasStarted())
+                     deleteTransaction.RollBack();
+               }
+            }
+         }
+
+         // update the configurations to new map schema.
+         if (m_jsonSchema == null)
+         {
+            m_jsonSchema = Schema.Lookup(s_jsonSchemaId);
+         }
+
+         // Are there any setups to save or resave?
+         List<IFCExportConfiguration> setupsToSave = new List<IFCExportConfiguration>();
+         foreach (IFCExportConfiguration configuration in m_configurations.Values)
+         {
+            if (configuration.IsBuiltIn)
+               continue;
+
+            // Store in-session settings in the cached in-session configuration
+            if (configuration.IsInSession)
+            {
+               IFCExportConfiguration.SetInSession(configuration);
+               continue;
+            }
+
+            setupsToSave.Add(configuration);
+         }
+
+         // If there are no setups to save, and if the schema is not present (which means there are no
+         // previously existing setups which might have been deleted) we can skip the rest of this method.
+         if (setupsToSave.Count <= 0 && m_jsonSchema == null)
+            return;
+
+         if (m_jsonSchema == null)
+         {
+            SchemaBuilder builder = new SchemaBuilder(s_jsonSchemaId);
+            builder.SetSchemaName("IFCExportConfigurationMap");
+            builder.AddSimpleField(s_configMapField, typeof(String));
+            m_jsonSchema = builder.Finish();
+         }
+
+         // Overwrite all saved configs with the new list
+         Transaction transaction = new Transaction(IFCCommandOverrideApplication.TheDocument, Properties.Resources.UpdateExportSetups);
+         try
+         {
+            transaction.Start();
+            IList<DataStorage> savedConfigurations = GetSavedConfigurations(m_jsonSchema);
+            int savedConfigurationCount = savedConfigurations.Count<DataStorage>();
+            int savedConfigurationIndex = 0;
+            foreach (IFCExportConfiguration configuration in setupsToSave)
+            {
+               DataStorage configStorage;
+               if (savedConfigurationIndex >= savedConfigurationCount)
+               {
+                  configStorage = DataStorage.Create(IFCCommandOverrideApplication.TheDocument);
+               }
+               else
+               {
+                  configStorage = savedConfigurations[savedConfigurationIndex];
+                  savedConfigurationIndex++;
+               }
+
+               Entity mapEntity = new Entity(m_jsonSchema);
+               JavaScriptSerializer ser = new JavaScriptSerializer();
+               string configData = ser.Serialize(configuration);
+               mapEntity.Set<string>(s_configMapField, configData);
+
+               configStorage.SetEntity(mapEntity);
+            }
+
+            List<ElementId> elementsToDelete = new List<ElementId>();
+            for (; savedConfigurationIndex < savedConfigurationCount; savedConfigurationIndex++)
+            {
+               DataStorage configStorage = savedConfigurations[savedConfigurationIndex];
+               elementsToDelete.Add(configStorage.Id);
+            }
+            if (elementsToDelete.Count > 0)
+               IFCCommandOverrideApplication.TheDocument.Delete(elementsToDelete);
+
+            transaction.Commit();
+         }
+         catch (System.Exception)
+         {
+            if (transaction.HasStarted())
+               transaction.RollBack();
+         }
+      }
+
+      /// <summary>
+      /// Gets the saved setups from the document.
+      /// </summary>
+      /// <returns>The saved configurations.</returns>
+      private IList<DataStorage> GetSavedConfigurations(Schema schema)
+      {
+         FilteredElementCollector collector = new FilteredElementCollector(IFCCommandOverrideApplication.TheDocument);
+         collector.OfClass(typeof(DataStorage));
+         Func<DataStorage, bool> hasTargetData = ds => (ds.GetEntity(schema) != null && ds.GetEntity(schema).IsValid());
+
+         return collector.Cast<DataStorage>().Where<DataStorage>(hasTargetData).ToList<DataStorage>();
+      }
+
+      /// <summary>
+      /// Adds a configuration to the map.
+      /// </summary>
+      /// <param name="configuration">The configuration.</param>
+      public void Add(IFCExportConfiguration configuration)
+      {
+         m_configurations.Add(configuration.Name, configuration);
+      }
+
+      /// <summary>
+      /// Remove a configuration by name.
+      /// </summary>
+      /// <param name="name">The name of configuration.</param>
+      public void Remove(String name)
+      {
+         m_configurations.Remove(name);
+      }
+
+      /// <summary>
+      /// Whether the map has the name of a configuration.
+      /// </summary>
+      /// <param name="name">The configuration name.</param>
+      /// <returns>True for having the name, false otherwise.</returns>
+      public bool HasName(String name)
+      {
+         if (name == null) return false;
+         return m_configurations.ContainsKey(name);
+      }
+
+      /// <summary>
+      /// The configuration by name.
+      /// </summary>
+      /// <param name="name">The name of a configuration.</param>
+      /// <returns>The configuration of looking by name.</returns>
+      public IFCExportConfiguration this[String name]
+      {
+         get
+         {
+            return m_configurations[name];
+         }
+      }
+
+      /// <summary>
+      /// The configurations in the map.
+      /// </summary>
+      public IEnumerable<IFCExportConfiguration> Values
+      {
+         get
+         {
+            return m_configurations.Values;
+         }
+      }
+   }
 }